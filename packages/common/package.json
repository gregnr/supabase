{
  "name": "common",
  "version": "0.0.0",
  "main": "./index.tsx",
  "types": "./index.tsx",
  "license": "MIT",
  "dependencies": {
<<<<<<< HEAD
    "@headlessui/react": "^1.5.0"
=======
    "@headlessui/react": "^1.5.0",
    "@supabase/gotrue-js": "^2.16.0",
    "@supabase/ui": "^0.37.0-alpha.50"
>>>>>>> 7363ffdd
  },
  "devDependencies": {
    "@types/react": "^17.0.37",
    "@types/react-dom": "^17.0.11",
    "config": "*",
    "tsconfig": "*",
    "typescript": "^4.5.3"
  }
}<|MERGE_RESOLUTION|>--- conflicted
+++ resolved
@@ -5,13 +5,9 @@
   "types": "./index.tsx",
   "license": "MIT",
   "dependencies": {
-<<<<<<< HEAD
-    "@headlessui/react": "^1.5.0"
-=======
     "@headlessui/react": "^1.5.0",
     "@supabase/gotrue-js": "^2.16.0",
     "@supabase/ui": "^0.37.0-alpha.50"
->>>>>>> 7363ffdd
   },
   "devDependencies": {
     "@types/react": "^17.0.37",
