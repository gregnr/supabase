--- conflicted
+++ resolved
@@ -5,13 +5,10 @@
   "types": "./index.tsx",
   "license": "MIT",
   "scripts": {
+    "build-storybook": "build-storybook",
     "build:icons": "node --experimental-modules internals/populate-icons.js",
-<<<<<<< HEAD
+    "storybook": "start-storybook -p 6006",
     "test": "jest"
-=======
-    "storybook": "start-storybook -p 6006",
-    "build-storybook": "build-storybook"
->>>>>>> 6357af87
   },
   "dependencies": {
     "@headlessui/react": "^1.0.0",
@@ -49,16 +46,13 @@
     "tailwindcss-radix": "^1.6.0"
   },
   "devDependencies": {
-<<<<<<< HEAD
+    "@storybook/react": "^6.5.16",
     "@testing-library/jest-dom": "^5.16.5",
-=======
-    "@storybook/react": "^6.5.16",
-    "storybook-dark-mode": "^2.1.1",
->>>>>>> 6357af87
     "@types/common-tags": "^1.8.1",
     "@types/react": "^17.0.37",
     "@types/react-dom": "^17.0.11",
     "sql-formatter": "^12.2.0",
+    "storybook-dark-mode": "^2.1.1",
     "typescript": "4.3.4"
   }
 }