--- conflicted
+++ resolved
@@ -1,13 +1,5 @@
 {
   "show": true,
-<<<<<<< HEAD
-  "text": "Join the Supabase 'Hacktoberfest' Hackathon",
-  "link": {
-    "url": "https://supabase.io/blog/2021/09/28/supabase-hacktoberfest-hackathon-2021/",
-    "text": "Read more"
-  }
-=======
-  "text": "We just raised a $30 million Series A... Discover more about it here!",
-  "link": "https://techcrunch.com/2021/09/09/supabase-raises-30m-for-its-open-source-insta-backend/"
->>>>>>> 84612f6a
+  "text": "Join the Supabase 'Hacktoberfest' Hackathon... Read More",
+  "link": "https://supabase.io/blog/2021/09/28/supabase-hacktoberfest-hackathon-2021/"
 }