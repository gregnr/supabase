openref: 0.1

info:
  id: reference/supabase-js
  title: Supabase Client
  description: |

    Supabase JavaScript.

  definition: ../../spec/enrichments/tsdoc_v2/combined.json
  specUrl: https://github.com/supabase/supabase/edit/master/spec/supabase_js_v2_legacy.yml
  slugPrefix: '/'
  libraries:
    - name: 'JavaScript'
      id: 'js'
      version: '0.0.1'

pages:
  auth.signUp():
    title: 'signUp()'
    $ref: '@supabase/gotrue-js.GoTrueClient.signUp'
    notes: |
      - By default, the user will need to verify their email address before logging in. If you would like to change this, you can disable "Email Confirmations" by going to Authentication -> Settings on [app.supabase.com](https://app.supabase.com)
      - If "Email Confirmations" is turned on, a `user` is returned but `session` will be null
      - If "Email Confirmations" is turned off, both a `user` and a `session` will be returned
      - When the user confirms their email address, they will be redirected to localhost:3000 by default. To change this, you can go to Authentication -> Settings on [app.supabase.com](https://app.supabase.com)
      - If signUp() is called for an existing confirmed user:
          - If "Enable email confirmations" is enabled on the "Authentication" -> "Settings" page, an obfuscated / fake user object will be returned.
          - If "Enable email confirmations" is disabled, an error with a message "User already registered" will be returned.
      - To check if a user already exists, refer to getUser().
    examples:
      - name: Sign up.
        isSpotlight: true
        js: |
          ```js
          const { data, error } = await supabase.auth.signUp({
            email: 'example@email.com',
            password: 'example-password',
          })
          ```
      - name: Sign up with additional user meta data.
        isSpotlight: true
        js: |
          ```js
          const { data, error } = await supabase.auth.signUp(
            {
              email: 'example@email.com',
              password: 'example-password',
              options: {
                data: { 
                  first_name: 'John', 
                  age: 27,
                }
              }
            }
          )
          ```
  auth.signInWithPassword():
    title: 'signInWithPassword()'
    $ref: '@supabase/gotrue-js.GoTrueClient.signInWithPassword'
    notes: |
      - Requires either an email and password or a phone number and password.
    example:
      - name: Sign in with Email.
        description: |
          Sign in with email and password. After a user has verified their email, they can use the [`signInWithPassword()`](/docs/reference/javascript/auth-signin#sign-in-using-phone) method.
        js: |
          ```js
          const { data, error } = await supabase.auth.signInWithPassword({
            email: 'example@email.com',
            password: 'example-password',
          })
          ```
      - name: Sign in with Phone.
        description: |
          Supabase supports Phone Auth. After a user has verified their number, they can use the [`signIn()`](/docs/reference/javascript/auth-signin#sign-in-using-phone) method.
        js: |
          ```js
          const { data, error } = await supabase.auth.signInWithPassword({
            phone: '+13334445555',
            password: 'some-password',
          })

          // After receiving an SMS with One Time Password.
          let { data, error } = await supabase.auth.verifyOtp({
            phone: '+13334445555',
            token: '123456',
          })
          ```
  auth.signInWithOtp():
    title: 'signInWithOtp()'
    $ref: '@supabase/gotrue-js.GoTrueClient.signInWithOtp'
    notes: |
      - This method is used for passwordless sign-ins where an otp is sent to the user's email or phone number.
      - Requires either an email or phone number. 
      - If you're using an email, you can configure whether you want the user to receive a magiclink or an otp. 
      - If you're using phone, you can configure whether you want the user to receive a magiclink or an otp. 
      - The magic link's destination URL is determined by the SITE_URL config variable. To change this, you can go to Authentication -> Settings on [app.supabase.com](https://app.supabase.com)
    examples:
      - name: Sign in with email.
        isSpotlight: true
        description: The user will be sent an otp to their email. By default, a given user can only request an otp once every 60 seconds.
        js: |
          ```js
          const { data, error } = await supabase.auth.signInWithOtp({
            email: 'example@email.com',
          })
          ```
      - name: Sign in with sms otp.
        isSpotlight: true
        description: The user will be sent an otp to their phone number. By default, a given user can only request an otp once every 60 seconds.
        js: |
          ```js
          const { data, error } = await supabase.auth.signInWithPassword({
            phone: '+13334445555',
          })
          ```
  auth.signInWithOAuth():
    title: 'signInWithOAuth()'
    $ref: '@supabase/gotrue-js.GoTrueClient.signInWithOAuth'
    notes: |
      - This method is used for signing in using a third-party provider.
      - Supabase supports many different [third-party providers](https://supabase.com/docs/guides/auth#providers).
    examples:
      - name: Sign in using a third-party provider.
        js: |
          ```js
          const { data, error } = await supabase.auth.signInWithOAuth({
            provider: 'github'
          })
          ```
      - name: Sign in using a third-party provider with redirect.
        description: |
          The `redirectTo` param will only applied on the callback made from the third-party provider. It does not redirect the user immediately after invoking this method.
          In order for the `redirectTo` param to be allowed, one needs to include it in an allowlist. Supabase supports this for 
          any URL path on your website (the URL must either be on the same domain as your Site URL [see Auth>Settings in dashboard], or must match one of the Additional Redirect URLs [also in Auth>Settings]).
        js: |
          ```js
          const { user, session, error } = await supabase.auth.signInWithOAuth({
            provider: 'github'
            options: {
              redirectTo: 'https://example.com/welcome'
            }
          }
          ```
      - name: Sign in with scopes.
        description: |
          If you need additional data from an OAuth provider, you can include a space-separated list of scopes in your request to get back an OAuth provider token.
          You may also need to specify the scopes in the provider's OAuth app settings, depending on the provider.
        js: |
          ```js
          const { data, error } = await supabase.auth.signInWithOAuth({
            provider: 'github'
            options: {
              scopes: 'repo gist notifications'
            }
          })
          const oAuthToken = data.session.provider_token // use to access provider API
          ```
  auth.signOut():
    title: 'signOut()'
    $ref: '@supabase/gotrue-js.GoTrueClient.signOut'
    examples:
      - name: Sign out
        isSpotlight: true
        js: |
          ```js
          const { error } = await supabase.auth.signOut()
          ```
  auth.getSession():
    title: 'getSession()'
    $ref: '@supabase/gotrue-js.GoTrueClient.getSession'
    examples:
      - name: Get the session data
        isSpotlight: true
        js: |
          ```js
          const { data, error } = supabase.auth.getSession()
          ```
  auth.getUser():
    title: 'getUser()'
    $ref: '@supabase/gotrue-js.GoTrueClient.getUser'
    notes: |
      - This method gets the user object using the current session.
      - Fetches the user object from the database instead of local storage.
    examples:
      - name: Get the logged in user with the current existing session
        isSpotlight: true
        js: |
          ```js
<<<<<<< HEAD
          const user = supabase.auth.getUser()
          ```
      - name: Get the logged in user with a custom access token jwt.
        isSpotlight: true
        js: |
          ```js
          const user = supabase.auth.getUser(jwt)
          ```
=======
          const user = await supabase.auth.getUser()
          ```

>>>>>>> 211b7df1
  auth.updateUser():
    title: 'updateUser()'
    $ref: '@supabase/gotrue-js.GoTrueClient.updateUser'
    notes: |
      User email: Email updates will send an email to both the user's current and new email with a confirmation link by default.
      To toggle this behavior off and only send a single confirmation link to the new email, toggle "Double confirm email changes" under "Authentication" -> "Settings" off.


      User metadata: It's generally better to store user data in a table inside your public schema (i.e. `public.users`). 
      Use the `update()` method if you have data which rarely changes or is specific only to the logged in user.
    examples:
      - name: Update email for authenticated user.
        description: Sends a "Confirm Email Change" email to the new email address.
        isSpotlight: true
        js: |
          ```js
<<<<<<< HEAD
          const { data, error } = await supabase.auth.updateUser({email: 'new@email.com'})
=======
          const { user, error } = await supabase.auth.updateUser({email: 'new@email.com'})
>>>>>>> 211b7df1
          ```
      - name: Update password for authenticated user.
        isSpotlight: true
        js: |
          ```js
<<<<<<< HEAD
          const { data, error } = await supabase.auth.updateUser({password: 'new password'})
=======
          const { user, error } = await supabase.auth.updateUser({password: 'new password'})
>>>>>>> 211b7df1
          ```
      - name: Update a user's metadata.
        isSpotlight: true
        js: |
          ```js
          const { user, error } = await supabase.auth.updateUser({ 
            data: { hello: 'world' } 
          })
          ```
  auth.setSession():
    title: 'setSession()'
    $ref: '@supabase/gotrue-js.GoTrueClient.setSession'
    examples:
      - name: Basic example.
        description: Sets the session data from refresh_token and returns current session or an error if the refresh_token is invalid.
        isSpotlight: true
        js: |
          ```js
            const { data, error } = supabase.auth.setSession(refresh_token)
          }
          ```
  auth.onAuthStateChange():
    title: 'onAuthStateChange()'
    $ref: '@supabase/gotrue-js.GoTrueClient.onAuthStateChange'
    examples:
      - name: Listen to auth changes
        isSpotlight: true
        js: |
          ```js
          supabase.auth.onAuthStateChange((event, session) => {
            console.log(event, session)
          })
          ```
      - name: Listen to sign in
        js: |
          ```js
          supabase.auth.onAuthStateChange((event, session) => {
            if (event == 'SIGNED_IN') console.log('SIGNED_IN', session)
          })
          ```
      - name: Listen to sign out
        js: |
          ```js
          supabase.auth.onAuthStateChange((event, session) => {
            if (event == 'SIGNED_OUT') console.log('SIGNED_OUT', session)
          })
          ```
      - name: Listen to token refresh
        js: |
          ```js
          supabase.auth.onAuthStateChange((event, session) => {
            if (event == 'TOKEN_REFRESHED') console.log('TOKEN_REFRESHED', session)
          })
          ```
      - name: Listen to user updates
        js: |
          ```js
          supabase.auth.onAuthStateChange((event, session) => {
            if (event == 'USER_UPDATED') console.log('USER_UPDATED', session)
          })
          ```
      - name: Listen to user deleted
        js: |
          ```js
          supabase.auth.onAuthStateChange((event, session) => {
            if (event == 'USER_DELETED') console.log('USER_DELETED', session)
          })
          ```
      - name: Listen to password recovery events
        js: |
          ```js
          supabase.auth.onAuthStateChange((event, session) => {
            if (event == 'PASSWORD_RECOVERY') console.log('PASSWORD_RECOVERY', session)
          })
          ```
<<<<<<< HEAD
  auth.admin.listUsers():
=======
  auth.api.getUserById():
    title: 'getUserById()'
    $ref: '@supabase/gotrue-js.GoTrueAdminApi.getUserById'
    notes: |
      - Fetches the user object from the database instead of local storage.
      - Note that user() fetches the user object from local storage which might not be the most updated.
      - Requires the user's access_token.
    examples:
      - name: Fetch the user object using the access_token jwt.
        isSpotlight: true
        js: |
          ```js
          const { user, error } = await supabase.auth.api.getUserById(1)
          ```

  auth.api.listUsers():
>>>>>>> 211b7df1
    title: 'listUsers()'
    $ref: '@supabase/gotrue-js.GoTrueAdminApi.listUsers'
    notes: |
      - Requires a `service_role` key.
      - This function should be called on a server. Never expose your `service_role` key in the browser.
    examples:
      - name: Get a full list of users.
        isSpotlight: true
        js: |
          ```js
          const { data: user, error } = await supabase.auth.admin.listUsers()
          ```
  auth.admin.createUser():
    title: 'createUser()'
    $ref: '@supabase/gotrue-js.GoTrueAdminApi.createUser'
    notes: |
      - Requires a `service_role` key.
      - This function should be called on a server. Never expose your `service_role` key in the browser.
      - If you do not provide the `email_confirm` and `phone_confirm` options to this function, both will default to false.
    examples:
      - name: Create a new user.
        isSpotlight: true
        js: |
          ```js
          const { data, error } = await supabase.auth.admin.createUser({
            email: 'user@email.com',
            password: 'password',
            user_metadata: { name: 'Yoda' }
          })
          ```
      - name: Auto-confirm email.
        isSpotlight: true
        js: |
          ```js
          const { data, error } = await supabase.auth.admin.createUser({
            email: 'user@email.com',
            email_confirm: true
          })
          ```
      - name: Auto-confirm phone.
        isSpotlight: true
        js: |
          ```js
          const { data, error } = await supabase.auth.admin.createUser({
            phone: '1234567890',
            phone_confirm: true
          })
          ```
  auth.admin.deleteUser():
    title: 'deleteUser()'
    $ref: '@supabase/gotrue-js.GoTrueAdminApi.deleteUser'
    notes: |
      - Requires a `service_role` key.
      - This function should be called on a server. Never expose your `service_role` key in the browser.
    examples:
      - name: Remove a user completely.
        isSpotlight: true
        js: |
          ```js
          const { data, error } = await supabase.auth.admin.deleteUser(
            '715ed5db-f090-4b8c-a067-640ecee36aa0'
          )
          ```

  auth.admin.inviteUserByEmail():
    title: 'inviteUserByEmail()'
    $ref: '@supabase/gotrue-js.GoTrueAdminApi.inviteUserByEmail'
    notes: |
      - Requires a `service_role` key.
      - This function should only be called on a server. Never expose your `service_role` key in the browser.
    examples:
      - name: Basic example.
        isSpotlight: false
        js: |
          ```js
          const { data, error } = await supabase.auth.admin.inviteUserByEmail('email@example.com')
          ```

<<<<<<< HEAD
  auth.resetPasswordForEmail():
=======
  # auth.api.sendMobileOTP():
  #   title: 'sendMobileOTP()'
  #   $ref: '@supabase/gotrue-js.GoTrueAdminApi.sendMobileOTP'
  #   notes: |
  #     - Requires a `service_role` key.
  #     - This function should only be called on a server. Never expose your `service_role` key in the browser.
  #   examples:
  #     - name: Basic example.
  #       isSpotlight: false
  #       js: |
  #         ```js
  #         const { data: user, error } = await supabase.auth
  #           .api
  #           .sendMobileOTP('12345879')
  #         ```

  auth.api.resetPasswordForEmail():
>>>>>>> 211b7df1
    title: 'resetPasswordForEmail()'
    $ref: '@supabase/gotrue-js.GoTrueClient.resetPasswordForEmail'
    notes: |
      Sends a reset request to an email address.

      When the user clicks the reset link in the email they will be forwarded to the site url or the redirect url specified:

      `<SITE_URL>#access_token=x&refresh_token=y&expires_in=z&token_type=bearer&type=recovery`

      Your app must detect `type=recovery` in the fragment and display a password reset form to the user.

      You should then use the access_token in the url and new password to update the user as follows:

      ```js
      const { error, data } = await supabase.auth.updateUser({ password : new_password })
      ```
    examples:
      - name: Reset password
        isSpotlight: true
        js: |
          ```js
          const { error, data } = await supabase.auth.resetPasswordForEmail(email, options: {
            redirectTo: 'https://example.com/update-password',
          })
          ```

  auth.admin.generateLink():
    title: 'generateLink()'
    $ref: '@supabase/gotrue-js.GoTrueAdminApi.generateLink'
    notes: |
      - Requires a `service_role` key.
      - This function should only be called on a server. Never expose your `service_role` key in the browser.
    examples:
      - name: Generate a signup link.
        isSpotlight: true
        js: |
          ```js
          const { data, error } = await supabase.auth.admin.generateLink(
            'email@example.com'
            'signup',
            {
              'password': 'secret'
            }
          )
          ```
      - name: Generate an invite link.
        isSpotlight: true
        js: |
          ```js
          const { data, error } = await supabase.auth.admin.generateLink(
            'email@example.com'
            'invite',
          )
          ```

  auth.admin.updateUserById():
    title: 'updateUserById()'
    $ref: '@supabase/gotrue-js.GoTrueAdminApi.updateUserById'
    notes: |
      - Requires a `service_role` key.
      - This function should only be called on a server. Never expose your `service_role` key in the browser.
    examples:
      - name: Updates a user's email.
        isSpotlight: true
        js: |
          ```js
          const { data: user, error } = await supabase.auth.admin.updateUserById(
            '6aa5d0d4-2a9f-4483-b6c8-0cf4c6c98ac4',
            { email: 'new@email.com' }
          )
          ```
      - name: Updates a user's password.
        isSpotlight: true
        js: |
          ```js
          const { data: user, error } = await supabase.auth.admin.updateUserById(
            '6aa5d0d4-2a9f-4483-b6c8-0cf4c6c98ac4',
            { password: 'new_password' }
          )
          ```
      - name: Updates a user's metadata.
        isSpotlight: true
        js: |
          ```js
          const { data: user, error } = await supabase.auth.admin.updateUserById(
            '6aa5d0d4-2a9f-4483-b6c8-0cf4c6c98ac4',
            { user_metadata: { hello: 'world' } }
          )
          ```
      - name: Updates a user's app_metadata.
        isSpotlight: true
        js: |
          ```js
          const { data: user, error } = await supabase.auth.admin.updateUserById(
            '6aa5d0d4-2a9f-4483-b6c8-0cf4c6c98ac4',
            { app_metadata: { plan: 'trial' } }
          )
          ```
      - name: Confirms a user's email address.
        isSpotlight: true
        js: |
          ```js
          const { data: user, error } = await supabase.auth.admin.updateUserById(
            '6aa5d0d4-2a9f-4483-b6c8-0cf4c6c98ac4',
            { email_confirm: true }
          )
          ```
      - name: Confirms a user's phone number.
        isSpotlight: true
        js: |
          ```js
          const { data: user, error } = await supabase.auth.admin.updateUserById(
            '6aa5d0d4-2a9f-4483-b6c8-0cf4c6c98ac4',
            { phone_confirm: true }
          )
          ```
  invoke():
    title: 'invoke()'
    description: |
      Invokes a Supabase Function.
    $ref: '@supabase/functions-js.index.FunctionsClient.invoke'
    notes: |
      - Requires an Authorization header.
      - Invoke params generally match the [Fetch API](https://developer.mozilla.org/en-US/docs/Web/API/Fetch_API) spec.
    examples:
      - name: Basic invocation.
        isSpotlight: true
        js: |
          ```js
          const { data: user, error } = await supabase.functions.invoke('hello', {
            body: JSON.stringify({ foo: 'bar' })
          })
          ```
      - name: Specifying response type.
        description: |
          By default, `invoke()` will parse the response as JSON. You can parse the response in the following formats: `json`, `blob`, `text`, and `arrayBuffer`.
        isSpotlight: true
        js: |
          ```js
          const { data: user, error } = await supabase.functions.invoke('hello', {
            responseType: 'text',
            body: JSON.stringify({ foo: 'bar' })
          })
          ```
      - name: Passing custom headers.
        description: |
          You can pass custom headers to your function. Note: supabase-js automatically passes the `Authorization` header with the signed in user's JWT.
        isSpotlight: true
        js: |
          ```js
          const { data: user, error } = await supabase.functions.invoke('hello', {
            headers: { 
              "my-custom-header": 'my-custom-header-value' 
            },
            body: JSON.stringify({ foo: 'bar' })
          })
          ```

  select():
    title: 'Fetch data: select()'
    $ref: '@supabase/postgrest-js.PostgrestQueryBuilder.select'
    notes: |
      - By default, Supabase projects will return a maximum of 1,000 rows. This setting can be changed in Project API Settings. It's recommended that you keep it low to limit the payload size of accidental or malicious requests. You can use `range()` queries to paginate through your data.
      - `select()` can be combined with [Modifiers](/docs/reference/javascript/using-modifiers)
      - `select()` can be combined with [Filters](/docs/reference/javascript/using-filters)
      - If using the Supabase hosted platform `apikey` is technically a reserved keyword, since the API gateway will pluck it out for authentication. [It should be avoided as a column name](https://github.com/supabase/supabase/issues/5465).
    examples:
      - name: Getting your data
        isSpotlight: true
        js: |
          ```js
          const { data, error } = await supabase
            .from('cities')
            .select()
          ```
      - name: Selecting specific columns
        description: You can select specific fields from your tables.
        js: |
          ```js
          const { data, error } = await supabase
            .from('cities')
            .select('name')
          ```
      - name: Query foreign tables
        description: If your database has foreign key relationships, you can query related tables too.
        js: |
          ```js
          const { data, error } = await supabase
            .from('countries')
            .select(`
              name,
              cities (
                name
              )
            `)
          ```
        note: |
          What about join tables
          If you're in a situation where your tables are **NOT** directly related, but instead are joined by a _join table_,
          you can still use the `select()` method to query the related data. The PostgREST engine detects the relationship automatically.
          For more details, [follow the link](https://postgrest.org/en/latest/api.html#embedding-through-join-tables).
      - name: Query the same foreign table multiple times
        description: |
          Sometimes you will need to query the same foreign table twice. 
          In this case, you can use the name of the joined column to identify 
          which join you intend to use. For convenience, you can also give an 
          alias for each column. For example, if we had a shop of products, 
          and we wanted to get the supplier and the purchaser at the same time 
          (both in the users) table:
        js: |
          ```js
          const { data, error } = await supabase
            .from('products')
            .select(`
              id,
              supplier:supplier_id ( name ),
              purchaser:purchaser_id ( name )
            `)
          ```
      - name: Filtering with inner joins
        description: |
          If you want to filter a table based on a child table's values you can use the `!inner()` function. For example, if you wanted 
          to select all rows in a `message` table which belong to a user with the `username` "Jane":
        js: |
          ```js
          const { data, error } = await supabase
            .from('messages')
            .select('*, users!inner(*)')
            .eq('users.username', 'Jane')
          ```
      - name: Querying with count option
        description: |
          You can get the number of rows by using the count option.
          Allowed values for count option are `null`, [exact](https://postgrest.org/en/stable/api.html#exact-count), [planned](https://postgrest.org/en/stable/api.html#planned-count) and [estimated](https://postgrest.org/en/stable/api.html#estimated-count).
        js: |
          ```js
          const { data, error, count } = await supabase
            .from('cities')
            .select('name', { count: 'exact' }) // if you don't want to return any rows, you can use { count: 'exact', head: true }
          ```
      - name: Querying JSON data
        description: |
          If you have data inside of a JSONB column, you can apply select 
          and query filters to the data values. Postgres offers a 
          [number of operators](https://www.postgresql.org/docs/current/functions-json.html) 
          for querying JSON data. Also see 
          [PostgREST docs](http://postgrest.org/en/v7.0.0/api.html#json-columns) for more details.
        js: |
          ```js
          const { data, error } = await supabase
            .from('users')
            .select(`
              id, name,
              address->street
            `)
            .eq('address->postcode', 90210)
          ```
      - name: Return data as CSV
        description: |
          By default the data is returned in JSON format, however you can also request for it to be returned as Comma Separated Values.
        js: |
          ```js
          const { data, error } = await supabase
            .from('users')
            .select()
            .csv()
          ```
      - name: Aborting requests in-flight
        description: |
          You can use an [`AbortController`](https://developer.mozilla.org/en-US/docs/Web/API/AbortController) to abort requests. Note that `status` and `statusText` doesn't mean anything for aborted requests, since the request wasn't actually fulfilled.
        js: |
          ```js
          const ac = new AbortController()
          supabase
            .from('very_big_table')
            .select()
            .abortSignal(ac.signal)
            .then(console.log)
          ac.abort()
          // {
          //   error: {
          //     message: 'FetchError: The user aborted a request.',
          //     details: '',
          //     hint: '',
          //     code: ''
          //   },
          //   data: null,
          //   body: null,
          //   count: null,
          //   status: 400,
          //   statusText: 'Bad Request'
          // }
          ```

  insert():
    title: 'Create data: insert()'
    $ref: '@supabase/postgrest-js.PostgrestQueryBuilder.insert'
    examples:
      - name: Create a record
        isSpotlight: true
        js: |
          ```js
          const { data, error } = await supabase
            .from('cities')
            .insert([
              { name: 'The Shire', country_id: 554 }
            ])
          ```
      - name: Create a record and return it
        js: |
          ```js
          const { data, error } = await supabase
            .from('cities')
            .insert([
              { name: 'The Shire', country_id: 554 }
            ])
            .select()
          ```
      - name: Bulk create
        description: |
          When running a bulk create, the operation is handled in a single transaction. If any of the inserts fail, all other operations are 
          rolled back.
        js: |
          ```js
          const { data, error } = await supabase
            .from('cities')
            .insert([
              { name: 'The Shire', country_id: 554 },
              { name: 'Rohan', country_id: 555 },
            ])
          ```

  update():
    title: 'Modify data: update()'
    $ref: '@supabase/postgrest-js.PostgrestQueryBuilder.update'
    notes: |
      - `update()` should always be combined with [Filters](/docs/reference/javascript/using-filters) to target the item(s) you wish to update.
    examples:
      - name: Updating your data
        isSpotlight: true
        js: |
          ```js
          const { data, error } = await supabase
            .from('cities')
            .update({ name: 'Middle Earth' })
            .match({ name: 'Auckland' })
          ```
      - name: Updating JSON data
        description: |
          Postgres offers a 
          [number of operators](https://www.postgresql.org/docs/current/functions-json.html) 
          for working with JSON data. Right now it is only possible to update an entire JSON document, 
          but we are [working on ideas](https://github.com/PostgREST/postgrest/issues/465) for updating individual keys. For example:
        js: |
          ```js
          const { data, error } = await supabase
            .from('users')
            .update(`
              address: { 
                street: 'Melrose Place',
                postcode: 90210
              }
            `)
            .eq('address->postcode', 90210)
          ```

  upsert():
    title: 'Upsert data: upsert()'
    $ref: '@supabase/postgrest-js.PostgrestQueryBuilder.upsert'
    notes: |
      - Primary keys should be included in the data payload in order for an update to work correctly. 
      - Primary keys  must be natural, not surrogate. There are however, [workarounds](https://github.com/PostgREST/postgrest/issues/1118) for surrogate primary keys.
    examples:
      - name: Upsert your data
        isSpotlight: true
        js: |
          ```js
          const { data, error } = await supabase
            .from('messages')
            .upsert({ id: 3, message: 'foo', username: 'supabot' })
          ```
      - name: Bulk Upsert your data
        isSpotlight: false
        js: |
          ```js
          const { data, error } = await supabase
            .from('messages')
            .upsert([
            { id: 3, message: 'foo', username: 'supabot' },
            { id: 4, message: 'bar', username: 'supabot' }
            ])
          ```
      - name: Upserting into tables with constraints
        description: |
          Running the following will cause supabase to upsert data into the `users` table. 
          If the username 'supabot' already exists, the `onConflict` argument tells supabase to overwrite that row 
          based on the column passed into `onConflict`.
        isSpotlight: true
        js: |
          ```js
          const { data, error } = await supabase
            .from('users')
            .upsert({ username: 'supabot' }, { onConflict: 'username' })
          ```
      - name: Return the exact number of rows
        isSpotlight: true
        js: |
          ```js
          const { data, error, count } = await supabase
            .from('users')
            .upsert({ 
                id: 3, message: 'foo', 
                username: 'supabot' 
            }, { 
              count: 'exact' 
            })
          ```

  delete():
    title: 'Delete data: delete()'
    $ref: '@supabase/postgrest-js.PostgrestQueryBuilder.delete'
    notes: |
      - `delete()` should always be combined with [filters](/docs/reference/javascript/using-filters) to target the item(s) you wish to delete.
      - If you use `delete()` with filters and you have
        [RLS](/docs/learn/auth-deep-dive/auth-row-level-security) enabled, only
        rows visible through `SELECT` policies are deleted. Note that by default
        no rows are visible, so you need at least one `SELECT`/`ALL` policy that
        makes the rows visible.
    examples:
      - name: Delete records
        isSpotlight: true
        js: |
          ```js
          const { data, error } = await supabase
            .from('cities')
            .delete()
            .match({ id: 666 })
          ```

  rpc():
    title: 'Postgres functions: rpc()'
    description: |
      You can call Postgres functions as a "Remote Procedure Call".

      That's a fancy way of saying that you can put some logic into your database then call it from anywhere.
      It's especially useful when the logic rarely changes - like password resets and updates.

      ```sql
      create or replace function hello_world() returns text as $$
        select 'Hello world';
      $$ language sql;
      ```
    $ref: '@supabase/postgrest-js.PostgrestClient.rpc'
    examples:
      - name: Call a Postgres function
        isSpotlight: true
        description: This is an example of invoking a Postgres function with no parameters.
        js: |
          ```js
          const { data, error } = await supabase
            .rpc('hello_world')
          ```
      - name: With Parameters
        js: |
          ```js
          const { data, error } = await supabase
            .rpc('echo_city', { name: 'The Shire' })
          ```
      - name: Bulk processing
        description: You can process large payloads at once using [array parameters](https://postgrest.org/en/stable/api.html#calling-functions-with-array-parameters).
        js: |
          ```js
          const { data, error } = await postgrest
            .rpc('echo_cities', { names: ['The Shire', 'Mordor'] })
          ```
      - name: With filters
        description: |
          Postgres functions that return tables can also be combined with
          [Modifiers](/docs/reference/javascript/using-modifiers) and 
          [Filters](/docs/reference/javascript/using-filters).
        js: |
          ```js
          const { data, error } = await supabase
            .rpc('echo_all_cities')
            .select('name, population')
            .eq('name', 'The Shire')
          ```
      - name: With count option
        description: |
          You can specify a count option to get the row count along with your data.
          Allowed values for count option are `null`, `exact`, `planned` and `estimated`.
        js: |
          ```js
          const { data, error, count } = await supabase
            .rpc('hello_world', {}, { count: 'exact' })
          ```

  subscribe():
    title: 'on().subscribe()'
    $ref: '@supabase/realtime-js.RealtimeChannel.on'
    notes: |
      - Realtime is disabled by default for new Projects for better database performance and security. You can turn it on by [managing replication](/docs/guides/api#managing-realtime).
      - If you want to receive the "previous" data for updates and deletes, you will need to set `REPLICA IDENTITY` to `FULL`, like this: `ALTER TABLE your_table REPLICA IDENTITY FULL;`
    examples:
      - name: Listen to all database changes
        isSpotlight: true
        js: |
          ```js
          const mySubscription = supabase
            .from('*')
            .on('*', payload => {
              console.log('Change received!', payload)
            })
            .subscribe()
          ```
      - name: Listening to a specific table
        js: |
          ```js
          const mySubscription = supabase
            .from('countries')
            .on('*', payload => {
              console.log('Change received!', payload)
            })
            .subscribe()
          ```
      - name: Listening to inserts
        js: |
          ```js
          const mySubscription = supabase
            .from('countries')
            .on('INSERT', payload => {
              console.log('Change received!', payload)
            })
            .subscribe()
          ```
      - name: Listening to updates
        description: |
          By default, Supabase will send only the updated record. If you want to receive the previous values as well you can 
          enable full replication for the table you are listening too: 

          ```sql
          alter table "your_table" replica identity full;
          ```
        js: |
          ```js
          const mySubscription = supabase
            .from('countries')
            .on('UPDATE', payload => {
              console.log('Change received!', payload)
            })
            .subscribe()
          ```
      - name: Listening to deletes
        description: |
          By default, Supabase does not send deleted records. If you want to receive the deleted record you can 
          enable full replication for the table you are listening too: 

          ```sql
          alter table "your_table" replica identity full;
          ```
        js: |
          ```js
          const mySubscription = supabase
            .from('countries')
            .on('DELETE', payload => {
              console.log('Change received!', payload)
            })
            .subscribe()
          ```
      - name: Listening to multiple events
        description: You can chain listeners if you want to listen to multiple events for each table.
        js: |
          ```js
          const mySubscription = supabase
            .from('countries')
            .on('INSERT', handleRecordInserted)
            .on('DELETE', handleRecordDeleted)
            .subscribe()
          ```
      - name: Listening to row level changes
        description: You can listen to individual rows using the format `{table}:{col}=eq.{val}` - where `{col}` is the column name, and `{val}` is the value which you want to match.
        notes: |
          - ``eq`` filter works with all database types as under the hood, it's casting both the filter value and the database value to the correct type and then comparing them.
        js: |
          ```js
          const mySubscription = supabase
            .from('countries:id=eq.200')
            .on('UPDATE', handleRecordUpdated)
            .subscribe()
          ```

  removeChannel():
    title: 'removeChannel()'
    $ref: '@supabase/supabase-js.index.SupabaseClient.removeChannel'
    notes: |
      - Removing subscriptions is a great way to maintain the performance of your project's database. Supabase will automatically handle cleanup 30 seconds after a user is disconnected, but unused subscriptions may cause degradation as more users are simultaneously subscribed.
    examples:
      - name: Remove a subscription
        isSpotlight: true
        js: |
          ```js
          supabase.removeChannel(mySubscription)
          ```

  removeAllChannels():
    title: 'removeAllSubscriptions()'
    $ref: '@supabase/supabase-js.index.SupabaseClient.removeAllChannels'
    notes: |
      - Removing subscriptions is a great way to maintain the performance of your project's database. Supabase will automatically handle cleanup 30 seconds after a user is disconnected, but unused subscriptions may cause degradation as more users are simultaneously subscribed.
    examples:
      - name: Removes all subscriptions
        isSpotlight: true
        js: |
          ```js
          supabase.removeAllChannels()
          ```

  getChannels():
    title: 'getSubscriptions()'
    $ref: '@supabase/supabase-js.index.SupabaseClient.getChannels'
    examples:
      - name: Get all subscriptions
        isSpotlight: true
        js: |
          ```js
          const subscriptions = supabase.getChannels()
          ```

  storage.listBuckets():
    title: 'listBuckets()'
    $ref: '@supabase/storage-js.packages/StorageBucketApi.default.listBuckets'
    notes: |
      - Policy permissions required:
        - `buckets` permissions: `select` 
        - `objects` permissions: none
    examples:
      - name: List buckets
        isSpotlight: true
        js: |
          ```js
          const { data, error } = await supabase
            .storage
            .listBuckets()
          ```

  storage.getBucket():
    title: 'getBucket()'
    $ref: '@supabase/storage-js.packages/StorageBucketApi.default.getBucket'
    notes: |
      - Policy permissions required:
        - `buckets` permissions: `select` 
        - `objects` permissions: none
    examples:
      - name: Get bucket
        isSpotlight: true
        js: |
          ```js
          const { data, error } = await supabase
            .storage
            .getBucket('avatars')
          ```

  storage.createBucket():
    title: 'createBucket()'
    $ref: '@supabase/storage-js.packages/StorageBucketApi.default.createBucket'
    notes: |
      - Policy permissions required:
        - `buckets` permissions: `insert` 
        - `objects` permissions: none
    examples:
      - name: Create bucket
        isSpotlight: true
        js: |
          ```js
          const { data, error } = await supabase
            .storage
            .createBucket('avatars', { public: false })
          ```

  storage.emptyBucket():
    title: 'emptyBucket()'
    $ref: '@supabase/storage-js.packages/StorageBucketApi.default.emptyBucket'
    notes: |
      - Policy permissions required:
        - `buckets` permissions: `select` 
        - `objects` permissions: `select` and `delete`
    examples:
      - name: Empty bucket
        isSpotlight: true
        js: |
          ```js
          const { data, error } = await supabase
            .storage
            .emptyBucket('avatars')
          ```
  storage.updateBucket():
    title: 'updateBucket()'
    $ref: '@supabase/storage-js.packages/StorageBucketApi.default.updateBucket'
    notes: |
      - Policy permissions required:
        - `buckets` permissions: `update`
        - `objects` permissions: none
    examples:
      - name: Update bucket
        isSpotlight: true
        js: |
          ```js
          const { data, error } = await supabase
            .storage
            .updateBucket('avatars', { public: false })
          ```

  storage.deleteBucket():
    title: 'deleteBucket()'
    $ref: '@supabase/storage-js.packages/StorageBucketApi.default.deleteBucket'
    notes: |
      - Policy permissions required:
        - `buckets` permissions: `select` and `delete`
        - `objects` permissions: none
    examples:
      - name: Delete bucket
        isSpotlight: true
        js: |
          ```js
          const { data, error } = await supabase
            .storage
            .deleteBucket('avatars')
          ```

  storage.from.upload():
    title: 'from.upload()'
    $ref: '@supabase/storage-js.packages/StorageFileApi.default.upload'
    notes: |
      - Policy permissions required:
        - `buckets` permissions: none 
        - `objects` permissions: `insert`
      - For React Native, using either `Blob`, `File` or `FormData` does not work as intended. Upload file using `ArrayBuffer` from base64 file data instead, see example below.
    examples:
      - name: Upload file
        isSpotlight: true
        js: |
          ```js
          const avatarFile = event.target.files[0]
          const { data, error } = await supabase
            .storage
            .from('avatars')
            .upload('public/avatar1.png', avatarFile, {
              cacheControl: '3600',
              upsert: false
            })
          ```
      - name: Upload file using `ArrayBuffer` from base64 file data
        js: |
          ```js
          import { decode } from 'base64-arraybuffer'

          const { data, error } = await supabase
            .storage
            .from('avatars')
            .upload('public/avatar1.png', decode('base64FileData'), {
              contentType: 'image/png'
            })
          ```

  storage.from.update():
    title: 'from.update()'
    $ref: '@supabase/storage-js.packages/StorageFileApi.default.update'
    notes: |
      - Policy permissions required:
        - `buckets` permissions: none 
        - `objects` permissions: `update` and `select`
      - For React Native, using either `Blob`, `File` or `FormData` does not work as intended. Update file using `ArrayBuffer` from base64 file data instead, see example below.
    examples:
      - name: Update file
        isSpotlight: true
        js: |
          ```js
          const avatarFile = event.target.files[0]
          const { data, error } = await supabase
            .storage
            .from('avatars')
            .update('public/avatar1.png', avatarFile, {
              cacheControl: '3600',
              upsert: false
            })
          ```
      - name: Update file using `ArrayBuffer` from base64 file data
        js: |
          ```js
          import {decode} from 'base64-arraybuffer'

          const { data, error } = await supabase
            .storage
            .from('avatars')
            .update('public/avatar1.png', decode('base64FileData'), {
              contentType: 'image/png'
            })
          ```

  storage.from.move():
    title: 'from.move()'
    $ref: '@supabase/storage-js.packages/StorageFileApi.default.move'
    notes: |
      - Policy permissions required:
        - `buckets` permissions: none 
        - `objects` permissions: `update` and `select`
    examples:
      - name: Move file
        isSpotlight: true
        js: |
          ```js
          const { data, error } = await supabase
            .storage
            .from('avatars')
            .move('public/avatar1.png', 'private/avatar2.png')
          ```

  storage.from.copy():
    title: 'from.copy()'
    $ref: '@supabase/storage-js.packages/StorageFileApi.default.copy'
    notes: |
      - Policy permissions required:
        - `buckets` permissions: none 
        - `objects` permissions: `update` and `select`
    examples:
      - name: Copy file
        isSpotlight: true
        js: |
          ```js
          const { data, error } = await supabase
            .storage
            .from('avatars')
            .copy('public/avatar1.png', 'private/avatar2.png')
          ```

  storage.from.createSignedUrl():
    title: 'from.createSignedUrl()'
    $ref: '@supabase/storage-js.packages/StorageFileApi.default.createSignedUrl'
    notes: |
      - Policy permissions required:
        - `buckets` permissions: none 
        - `objects` permissions: `select`
    examples:
      - name: Create Signed URL
        isSpotlight: true
        js: |
          ```js
          const { data, error } = await supabase
            .storage
            .from('avatars')
            .createSignedUrl('folder/avatar1.png', 60)
          ```

  storage.from.createSignedUrls():
    title: 'from.createSignedUrls()'
    $ref: '@supabase/storage-js.packages/StorageFileApi.default.createSignedUrls'
    notes: |
      - Policy permissions required:
        - `buckets` permissions: none 
        - `objects` permissions: `select`
    examples:
      - name: Create Signed URLs
        isSpotlight: true
        js: |
          ```js
          const { data, error } = await supabase
            .storage
            .from('avatars')
            .createSignedUrls(['folder/avatar1.png', 'folder/avatar2.png'], 60)
          ```

  storage.from.getPublicUrl():
    title: 'from.getPublicUrl()'
    $ref: '@supabase/storage-js.packages/StorageFileApi.default.getPublicUrl'
    notes: |
      - The bucket needs to be set to public, either via [updateBucket()](/docs/reference/javascript/storage-updatebucket) or by going to Storage on [app.supabase.com](https://app.supabase.com), clicking the overflow menu on a bucket and choosing "Make public"
      - Policy permissions required:
        - `buckets` permissions: none 
        - `objects` permissions: none
    examples:
      - name: Returns the URL for an asset in a public bucket
        isSpotlight: true
        js: |
          ```js
          const { data, error } = supabase
            .storage
            .from('public-bucket')
            .getPublicUrl('folder/avatar1.png')
          ```

  storage.from.download():
    title: 'from.download()'
    $ref: '@supabase/storage-js.packages/StorageFileApi.default.download'
    notes: |
      - Policy permissions required:
        - `buckets` permissions: none 
        - `objects` permissions: `select`
    examples:
      - name: Download file
        isSpotlight: true
        js: |
          ```js
          const { data, error } = await supabase
            .storage
            .from('avatars')
            .download('folder/avatar1.png')
          ```

  storage.from.remove():
    title: 'from.remove()'
    $ref: '@supabase/storage-js.packages/StorageFileApi.default.remove'
    notes: |
      - Policy permissions required:
        - `buckets` permissions: none 
        - `objects` permissions: `delete` and `select`
    examples:
      - name: Delete file
        isSpotlight: true
        js: |
          ```js
          const { data, error } = await supabase
            .storage
            .from('avatars')
            .remove(['folder/avatar1.png'])
          ```

  storage.from.list():
    title: 'from.list()'
    $ref: '@supabase/storage-js.packages/StorageFileApi.default.list'
    notes: |
      - Policy permissions required:
        - `buckets` permissions: none 
        - `objects` permissions: `select`
    examples:
      - name: List files in a bucket
        isSpotlight: true
        js: |
          ```js
          const { data, error } = await supabase
            .storage
            .from('avatars')
            .list('folder', {
              limit: 100,
              offset: 0,
              sortBy: { column: 'name', order: 'asc' },
            })
          ```
      - name: Search files in a bucket
        js: |
          ```js
          const { data, error } = await supabase
            .storage
            .from('avatars')
            .list('folder', {
              limit: 100,
              offset: 0,
              sortBy: { column: 'name', order: 'asc' },
              search: 'jon'
            })
          ```

  Using Modifiers:
    description: |
      Modifiers can be used on `select()` queries. 

      If a Postgres function returns a table response, you can also apply modifiers to the `rpc()` function.

  limit():
    $ref: '@supabase/postgrest-js.PostgrestFilterBuilder.limit'
    examples:
      - name: With `select()`
        isSpotlight: true
        js: |
          ```js
          const { data, error } = await supabase
            .from('cities')
            .select('name, country_id')
            .limit(1)
          ```
      - name: With embedded resources
        js: |
          ```js
          const { data, error } = await supabase
            .from('countries')
            .select('name, cities(name)')
            .eq('name', 'United States')
            .limit(1, { foreignTable: 'cities' })
          ```

  order():
    $ref: '@supabase/postgrest-js.PostgrestFilterBuilder.order'
    examples:
      - name: With `select()`
        isSpotlight: true
        js: |
          ```js
          const { data, error } = await supabase
            .from('cities')
            .select('name', 'country_id')
            .order('id', { ascending: false })
          ```
      - name: With embedded resources
        js: |
          ```js
          const { data, error } = await supabase
            .from('countries')
            .select('name, cities(name)')
            .eq('name', 'United States')
            .order('name', {foreignTable: 'cities'})
          ```

  range():
    $ref: '@supabase/postgrest-js.PostgrestFilterBuilder.range'
    examples:
      - name: With `select()`
        isSpotlight: true
        js: |
          ```js
          const { data, error } = await supabase
            .from('cities')
            .select('name, country_id')
            .range(0,3)
          ```

  single():
    $ref: '@supabase/postgrest-js.PostgrestFilterBuilder.single'
    examples:
      - name: With `select()`
        isSpotlight: true
        js: |
          ```js
          const { data, error } = await supabase
            .from('cities')
            .select('name, country_id')
            .limit(1)
            .single()
          ```

  maybeSingle():
    $ref: '@supabase/postgrest-js.PostgrestFilterBuilder.maybeSingle'
    examples:
      - name: With `select()`
        isSpotlight: true
        js: |
          ```js
          const { data, error } = await supabase
            .from('cities')
            .select('name, country_id')
            .eq('name', 'Singapore')
            .maybeSingle()
          ```

  Using Filters:
    description: |
      Filters can be used on `select()`, `update()`, and `delete()` queries. 

      If a Postgres function returns a table response, you can also apply filters.

      ### Applying Filters

      You must apply your filters to the end of your query. For example:

      ```js
      const { data, error } = await supabase
        .from('cities')
        .select('name, country_id')
        .eq('name', 'The Shire')    // Correct

      const { data, error } = await supabase
        .from('cities')
        .eq('name', 'The Shire')    // Incorrect
        .select('name, country_id')
      ```

      ### Chaining

      Filters can be chained together to produce advanced queries. For example:

      ```js
      const { data, error } = await supabase
        .from('cities')
        .select('name, country_id')
        .gte('population', 1000)
        .lt('population', 10000)
      ```

      ### Conditional Chaining

      Filters can be built up one step at a time and then executed. For example:

      ```js
      const filterByName = null
      const filterPopLow = 1000
      const filterPopHigh = 10000

      let query = supabase
        .from('cities')
        .select('name, country_id')
        
      if (filterByName)  { query = query.eq('name', filterByName) }
      if (filterPopLow)  { query = query.gte('population', filterPopLow) }
      if (filterPopHigh) { query = query.lt('population', filterPopHigh) }

      const { data, error } = await query
      ```

  .or():
    $ref: '@supabase/postgrest-js.PostgrestFilterBuilder.or'
    notes: |
      - `.or()` expects you to use the raw [PostgREST syntax](https://postgrest.org/en/stable/api.html#horizontal-filtering-rows) for the filter names and values.

        ```js
        .or('id.in.(6,7), arraycol.cs.{"a","b"}')  // Use Postgres list () for in filter. Array {} for array column and 'cs' for contains.
        .or(`id.in.(${arrList}),arraycol.cs.{${arr}}`)	// You can insert a javascipt array for list or array on array column.
        .or(`id.in.(${arrList}),rangecol.cs.[${arrRange})`)	// You can insert a javascipt array for list or range on a range column.
        ```
    examples:
      - name: With `select()`
        isSpotlight: true
        js: |
          ```js
          const { data, error } = await supabase
            .from('cities')
            .select('name, country_id')
            .or('id.eq.20,id.eq.30')
          ```
      - name: Use `or` with `and`
        isSpotlight: true
        js: |
          ```js
          const { data, error } = await supabase
            .from('cities')
            .select('name, country_id')
            .or('id.gt.20,and(name.eq.New Zealand,name.eq.France)')
          ```
      - name: Use `or` on foreign tables
        isSpotlight: true
        js: |
          ```js
          const { data, error } = await supabase
            .from('countries')
            .select('id, cities(*)')
            .or('name.eq.Wellington,name.eq.Paris', { foreignTable: "cities" })
          ```

  .not():
    $ref: '@supabase/postgrest-js.PostgrestFilterBuilder.not'
    notes: |
      - `.not()` expects you to use the raw [PostgREST syntax](https://postgrest.org/en/stable/api.html#horizontal-filtering-rows) for the filter names and values.

        ```js
          .not('name','eq','Paris')
          .not('arraycol','cs','{"a","b"}') // Use Postgres array {} for array column and 'cs' for contains.
          .not('rangecol','cs','(1,2]') // Use Postgres range syntax for range column.
          .not('id','in','(6,7)')  // Use Postgres list () for in filter.
          .not('id','in',`(${arr})`)  // You can insert a javascript array.
        ```
    examples:
      - name: With `select()`
        isSpotlight: true
        js: |
          ```js
          const { data, error } = await supabase
            .from('cities')
            .select('name, country_id')
            .not('name', 'eq', 'Paris')
          ```
      - name: With `update()`
        js: |
          ```js
          const { data, error } = await supabase
            .from('cities')
            .update({ name: 'Mordor' })
            .not('name', 'eq', 'Paris')
          ```
      - name: With `delete()`
        js: |
          ```js
          const { data, error } = await supabase
            .from('cities')
            .delete()
            .not('name', 'eq', 'Paris')
          ```
      - name: With `rpc()`
        js: |
          ```js
          // Only valid if the Postgres function returns a table type.
          const { data, error } = await supabase
            .rpc('echo_all_cities')
            .not('name', 'eq', 'Paris')
          ```

  .match():
    $ref: '@supabase/postgrest-js.PostgrestFilterBuilder.match'
    examples:
      - name: With `select()`
        isSpotlight: true
        js: |
          ```js
          const { data, error } = await supabase
            .from('cities')
            .select('name, country_id')
            .match({name: 'Beijing', country_id: 156})
          ```
      - name: With `update()`
        js: |
          ```js
          const { data, error } = await supabase
            .from('cities')
            .update({ name: 'Mordor' })
            .match({name: 'Beijing', country_id: 156})
          ```
      - name: With `delete()`
        js: |
          ```js
          const { data, error } = await supabase
            .from('cities')
            .delete()
            .match({name: 'Beijing', country_id: 156})
          ```
      - name: With `rpc()`
        js: |
          ```js
          // Only valid if the Postgres function returns a table type.
          const { data, error } = await supabase
            .rpc('echo_all_cities')
            .match({name: 'Beijing', country_id: 156})
          ```

  .eq():
    $ref: '@supabase/postgrest-js.PostgrestFilterBuilder.eq'
    examples:
      - name: With `select()`
        isSpotlight: true
        js: |
          ```js
          const { data, error } = await supabase
            .from('cities')
            .select('name, country_id')
            .eq('name', 'The shire')
          ```
      - name: With `update()`
        js: |
          ```js
          const { data, error } = await supabase
            .from('cities')
            .update({ name: 'Mordor' })
            .eq('name', 'San Francisco')
          ```
      - name: With `delete()`
        js: |
          ```js
          const { data, error } = await supabase
            .from('cities')
            .delete()
            .eq('name', 'Mordor')
          ```
      - name: With `rpc()`
        js: |
          ```js
          // Only valid if the Postgres function returns a table type.
          const { data, error } = await supabase
            .rpc('echo_all_cities')
            .eq('name', 'San Francisco')
          ```

  .neq():
    $ref: '@supabase/postgrest-js.PostgrestFilterBuilder.neq'
    examples:
      - name: With `select()`
        isSpotlight: true
        js: |
          ```js
          const { data, error } = await supabase
            .from('cities')
            .select('name, country_id')
            .neq('name', 'The shire')
          ```
      - name: With `update()`
        js: |
          ```js
          const { data, error } = await supabase
            .from('cities')
            .update({ name: 'Mordor' })
            .neq('name', 'San Francisco')
          ```
      - name: With `delete()`
        js: |
          ```js
          const { data, error } = await supabase
            .from('cities')
            .delete()
            .neq('name', 'Mordor')
          ```
      - name: With `rpc()`
        js: |
          ```js
          // Only valid if the Postgres function returns a table type.
          const { data, error } = await supabase
            .rpc('echo_all_cities')
            .neq('name', 'Lagos')
          ```

  .gt():
    $ref: '@supabase/postgrest-js.PostgrestFilterBuilder.gt'
    examples:
      - name: With `select()`
        isSpotlight: true
        js: |
          ```js
          const { data, error } = await supabase
            .from('cities')
            .select('name, country_id')
            .gt('country_id', 250)
          ```
      - name: With `update()`
        js: |
          ```js
          const { data, error } = await supabase
            .from('cities')
            .update({ name: 'Mordor' })
            .gt('country_id', 250)
          ```
      - name: With `delete()`
        js: |
          ```js
          const { data, error } = await supabase
            .from('cities')
            .delete()
            .gt('country_id', 250)
          ```
      - name: With `rpc()`
        js: |
          ```js
          // Only valid if the Postgres function returns a table type.
          const { data, error } = await supabase
            .rpc('echo_all_cities')
            .gt('country_id', 250)
          ```

  .gte():
    $ref: '@supabase/postgrest-js.PostgrestFilterBuilder.gte'
    examples:
      - name: With `select()`
        isSpotlight: true
        js: |
          ```js
          const { data, error } = await supabase
            .from('cities')
            .select('name, country_id')
            .gte('country_id', 250)
          ```
      - name: With `update()`
        js: |
          ```js
          const { data, error } = await supabase
            .from('cities')
            .update({ name: 'Mordor' })
            .gte('country_id', 250)
          ```
      - name: With `delete()`
        js: |
          ```js
          const { data, error } = await supabase
            .from('cities')
            .delete()
            .gte('country_id', 250)
          ```
      - name: With `rpc()`
        js: |
          ```js
          // Only valid if the Postgres function returns a table type.
          const { data, error } = await supabase
            .rpc('echo_all_cities')
            .gte('country_id', 250)
          ```

  .lt():
    $ref: '@supabase/postgrest-js.PostgrestFilterBuilder.lt'
    examples:
      - name: With `select()`
        isSpotlight: true
        js: |
          ```js
          const { data, error } = await supabase
            .from('cities')
            .select('name, country_id')
            .lt('country_id', 250)
          ```
      - name: With `update()`
        js: |
          ```js
          const { data, error } = await supabase
            .from('cities')
            .update({ name: 'Mordor' })
            .lt('country_id', 250)
          ```
      - name: With `delete()`
        js: |
          ```js
          const { data, error } = await supabase
            .from('cities')
            .delete()
            .lt('country_id', 250)
          ```
      - name: With `rpc()`
        js: |
          ```js
          // Only valid if the Postgres function returns a table type.
          const { data, error } = await supabase
            .rpc('echo_all_cities')
            .lt('country_id', 250)
          ```

  .lte():
    $ref: '@supabase/postgrest-js.PostgrestFilterBuilder.lte'
    examples:
      - name: With `select()`
        isSpotlight: true
        js: |
          ```js
          const { data, error } = await supabase
            .from('cities')
            .select('name, country_id')
            .lte('country_id', 250)
          ```
      - name: With `update()`
        js: |
          ```js
          const { data, error } = await supabase
            .from('cities')
            .update({ name: 'Mordor' })
            .lte('country_id', 250)
          ```
      - name: With `delete()`
        js: |
          ```js
          const { data, error } = await supabase
            .from('cities')
            .delete()
            .lte('country_id', 250)
          ```
      - name: With `rpc()`
        js: |
          ```js
          // Only valid if the Postgres function returns a table type.
          const { data, error } = await supabase
            .rpc('echo_all_cities')
            .lte('country_id', 250)
          ```

  .like():
    $ref: '@supabase/postgrest-js.PostgrestFilterBuilder.like'
    examples:
      - name: With `select()`
        isSpotlight: true
        js: |
          ```js
          const { data, error } = await supabase
            .from('cities')
            .select('name, country_id')
            .like('name', '%la%')
          ```
      - name: With `update()`
        js: |
          ```js
          const { data, error } = await supabase
            .from('cities')
            .update({ name: 'Mordor' })
            .like('name', '%la%')
          ```
      - name: With `delete()`
        js: |
          ```js
          const { data, error } = await supabase
            .from('cities')
            .delete()
            .like('name', '%la%')
          ```
      - name: With `rpc()`
        js: |
          ```js
          // Only valid if the Postgres function returns a table type.
          const { data, error } = await supabase
            .rpc('echo_all_cities')
            .like('name', '%la%')
          ```

  .ilike():
    $ref: '@supabase/postgrest-js.PostgrestFilterBuilder.ilike'
    examples:
      - name: With `select()`
        isSpotlight: true
        js: |
          ```js
          const { data, error } = await supabase
            .from('cities')
            .select('name, country_id')
            .ilike('name', '%la%')
          ```
      - name: With `update()`
        js: |
          ```js
          const { data, error } = await supabase
            .from('cities')
            .update({ name: 'Mordor' })
            .ilike('name', '%la%')
          ```
      - name: With `delete()`
        js: |
          ```js
          const { data, error } = await supabase
            .from('cities')
            .delete()
            .ilike('name', '%la%')
          ```
      - name: With `rpc()`
        js: |
          ```js
          // Only valid if the Postgres function returns a table type.
          const { data, error } = await supabase
            .rpc('echo_all_cities')
            .ilike('name', '%la%')
          ```

  .is():
    $ref: '@supabase/postgrest-js.PostgrestFilterBuilder.is'
    examples:
      - name: With `select()`
        isSpotlight: true
        js: |
          ```js
          const { data, error } = await supabase
            .from('cities')
            .select('name, country_id')
            .is('name', null)
          ```
      - name: With `update()`
        js: |
          ```js
          const { data, error } = await supabase
            .from('cities')
            .update({ name: 'Mordor' })
            .is('name', null)
          ```
      - name: With `delete()`
        js: |
          ```js
          const { data, error } = await supabase
            .from('cities')
            .delete()
            .is('name', null)
          ```
      - name: With `rpc()`
        js: |
          ```js
          // Only valid if the Postgres function returns a table type.
          const { data, error } = await supabase
            .rpc('echo_all_cities')
            .is('name', null)
          ```

  .in():
    $ref: '@supabase/postgrest-js.PostgrestFilterBuilder.in'
    examples:
      - name: With `select()`
        isSpotlight: true
        js: |
          ```js
          const { data, error } = await supabase
            .from('cities')
            .select('name, country_id')
            .in('name', ['Rio de Janeiro', 'San Francisco'])
          ```
      - name: With `update()`
        js: |
          ```js
          const { data, error } = await supabase
            .from('cities')
            .update({ name: 'Mordor' })
            .in('name', ['Rio de Janeiro', 'San Francisco'])
          ```
      - name: With `delete()`
        js: |
          ```js
          const { data, error } = await supabase
            .from('cities')
            .delete()
            .in('name', ['Rio de Janeiro', 'San Francisco'])
          ```
      - name: With `rpc()`
        js: |
          ```js
          // Only valid if the Postgres function returns a table type.
          const { data, error } = await supabase
            .rpc('echo_all_cities')
            .in('name', ['Rio de Janeiro', 'San Francisco'])
          ```

  .contains():
    $ref: '@supabase/postgrest-js.PostgrestFilterBuilder.contains'
    notes: |
      - `.contains()` can work on array columns or range columns.
        It is very useful for finding rows where a tag array contains all the values in the filter array.

        ```js
        .contains('arraycol',["a","b"]) // You can use a javascript array for an array column
        .contains('arraycol','{"a","b"}') // You can use a string with Postgres array {} for array column.
        .contains('rangecol','(1,2]') // Use Postgres range syntax for range column.
        .contains('rangecol',`(${arr}]`) // You can insert an array into a string.
        ```
    examples:
      - name: With `select()`
        isSpotlight: true
        js: |
          ```js
          const { data, error } = await supabase
            .from('countries')
            .select('name, id, main_exports')
            .contains('main_exports', ['oil'])
          ```
      - name: With `update()`
        js: |
          ```js
          const { data, error } = await supabase
            .from('countries')
            .update({ name: 'Mordor' })
            .contains('main_exports', ['oil'])
          ```
      - name: With `delete()`
        js: |
          ```js
          const { data, error } = await supabase
            .from('countries')
            .delete()
            .contains('main_exports', ['oil'])
          ```
      - name: With `rpc()`
        js: |
          ```js
          // Only valid if the Postgres function returns a table type.
          const { data, error } = await supabase
            .rpc('echo_all_countries')
            .contains('main_exports', ['oil'])
          ```

  .containedBy():
    $ref: '@supabase/postgrest-js.PostgrestFilterBuilder.containedBy'
    notes: |
      - `.containedBy()` can work on array columns or range columns.

        ```js
        .containedBy('arraycol',["a","b"]) // You can use a javascript array for an array column
        .containedBy('arraycol','{"a","b"}') // You can use a string with Postgres array {} for array column.
        .containedBy('rangecol','(1,2]') // Use Postgres range syntax for range column.
        .containedBy('rangecol',`(${arr}]`) // You can insert an array into a string.
        ```
    examples:
      - name: With `select()`
        isSpotlight: true
        js: |
          ```js
          const { data, error } = await supabase
            .from('countries')
            .select('name, id, main_exports')
            .containedBy('main_exports', ['cars', 'food', 'machine'])
          ```
      - name: With `update()`
        js: |
          ```js
          const { data, error } = await supabase
            .from('countries')
            .update({ name: 'Mordor' })
            .containedBy('main_exports', ['orks', 'surveillance', 'evil'])
          ```
      - name: With `delete()`
        js: |
          ```js
          const { data, error } = await supabase
            .from('countries')
            .delete()
            .containedBy('main_exports', ['cars', 'food', 'machine'])
          ```
      - name: With `rpc()`
        js: |
          ```js
          // Only valid if the Postgres function returns a table type.
          const { data, error } = await supabase
            .rpc('echo_all_countries')
            .containedBy('main_exports', ['cars', 'food', 'machine'])
          ```

  .rangeLt():
    $ref: '@supabase/postgrest-js.PostgrestFilterBuilder.rangeLt'
    examples:
      - name: With `select()`
        isSpotlight: true
        js: |
          ```js
          const { data, error } = await supabase
            .from('countries')
            .select('name, id, population_range_millions')
            .rangeLt('population_range_millions', '[150, 250]')
          ```
      - name: With `update()`
        js: |
          ```js
          const { data, error } = await supabase
            .from('countries')
            .update({ name: 'Mordor' })
            .rangeLt('population_range_millions', '[150, 250]')
          ```
      - name: With `delete()`
        js: |
          ```js
          const { data, error } = await supabase
            .from('countries')
            .delete()
            .rangeLt('population_range_millions', '[150, 250]')
          ```
      - name: With `rpc()`
        js: |
          ```js
          // Only valid if the Postgres function returns a table type.
          const { data, error } = await supabase
            .rpc('echo_all_countries')
            .rangeLt('population_range_millions', '[150, 250]')
          ```

  .rangeGt():
    $ref: '@supabase/postgrest-js.PostgrestFilterBuilder.rangeGt'
    examples:
      - name: With `select()`
        isSpotlight: true
        js: |
          ```js
          const { data, error } = await supabase
            .from('countries')
            .select('name, id, population_range_millions')
            .rangeGt('population_range_millions', '[150, 250]')
          ```
      - name: With `update()`
        js: |
          ```js
          const { data, error } = await supabase
            .from('countries')
            .update({ name: 'Mordor' })
            .rangeGt('population_range_millions', '[150, 250]')
          ```
      - name: With `delete()`
        js: |
          ```js
          const { data, error } = await supabase
            .from('countries')
            .delete()
            .rangeGt('population_range_millions', '[150, 250]')
          ```
      - name: With `rpc()`
        js: |
          ```js
          // Only valid if the Postgres function returns a table type.
          const { data, error } = await supabase
            .rpc('echo_all_countries')
            .rangeGt('population_range_millions', '[150, 250]')
          ```

  .rangeGte():
    $ref: '@supabase/postgrest-js.PostgrestFilterBuilder.rangeGte'
    examples:
      - name: With `select()`
        isSpotlight: true
        js: |
          ```js
          const { data, error } = await supabase
            .from('countries')
            .select('name, id, population_range_millions')
            .rangeGte('population_range_millions', '[150, 250]')
          ```
      - name: With `update()`
        js: |
          ```js
          const { data, error } = await supabase
            .from('countries')
            .update({ name: 'Mordor' })
            .rangeGte('population_range_millions', '[150, 250]')
          ```
      - name: With `delete()`
        js: |
          ```js
          const { data, error } = await supabase
            .from('countries')
            .delete()
            .rangeGte('population_range_millions', '[150, 250]')
          ```
      - name: With `rpc()`
        js: |
          ```js
          // Only valid if the Postgres function returns a table type.
          const { data, error } = await supabase
            .rpc('echo_all_countries')
            .rangeGte('population_range_millions', '[150, 250]')
          ```

  .rangeLte():
    $ref: '@supabase/postgrest-js.PostgrestFilterBuilder.rangeLte'
    examples:
      - name: With `select()`
        isSpotlight: true
        js: |
          ```js
          const { data, error } = await supabase
            .from('countries')
            .select('name, id, population_range_millions')
            .rangeLte('population_range_millions', '[150, 250]')
          ```
      - name: With `update()`
        js: |
          ```js
          const { data, error } = await supabase
            .from('countries')
            .update({ name: 'Mordor' })
            .rangeLte('population_range_millions', '[150, 250]')
          ```
      - name: With `delete()`
        js: |
          ```js
          const { data, error } = await supabase
            .from('countries')
            .delete()
            .rangeLte('population_range_millions', '[150, 250]')
          ```
      - name: With `rpc()`
        js: |
          ```js
          // Only valid if the Postgres function returns a table type.
          const { data, error } = await supabase
            .rpc('echo_all_countries')
            .rangeLte('population_range_millions', '[150, 250]')
          ```

  .rangeAdjacent():
    $ref: '@supabase/postgrest-js.PostgrestFilterBuilder.rangeAdjacent'
    examples:
      - name: With `select()`
        isSpotlight: true
        js: |
          ```js
          const { data, error } = await supabase
            .from('countries')
            .select('name, id, population_range_millions')
            .rangeAdjacent('population_range_millions', '[70, 185]')
          ```
      - name: With `update()`
        js: |
          ```js
          const { data, error } = await supabase
            .from('countries')
            .update({ name: 'Mordor' })
            .rangeAdjacent('population_range_millions', '[70, 185]')
          ```
      - name: With `delete()`
        js: |
          ```js
          const { data, error } = await supabase
            .from('countries')
            .delete()
            .rangeAdjacent('population_range_millions', '[70, 185]')
          ```
      - name: With `rpc()`
        js: |
          ```js
          // Only valid if the Postgres function returns a table type.
          const { data, error } = await supabase
            .rpc('echo_all_countries')
            .rangeAdjacent('population_range_millions', '[70, 185]')
          ```

  .overlaps():
    $ref: '@supabase/postgrest-js.PostgrestFilterBuilder.overlaps'
    notes: |
      - `.overlaps()` can work on array columns or range columns.

        ```js
        .overlaps('arraycol',["a","b"]) // You can use a javascript array for an array column
        .overlaps('arraycol','{"a","b"}') // You can use a string with Postgres array {} for array column.
        .overlaps('rangecol','(1,2]') // Use Postgres range syntax for range column.
        .overlaps('rangecol',`(${arr}]`)  // You can insert an array into a string.
        ```
    examples:
      - name: With `select()`
        isSpotlight: true
        js: |
          ```js
          const { data, error } = await supabase
            .from('countries')
            .select('name, id, main_exports')
            .overlaps('main_exports', ['computers', 'minerals'])
          ```
      - name: With `update()`
        js: |
          ```js
          let countries = await supabase
            .from('countries')
            .update({ name: 'Mordor' })
            .overlaps('main_exports', ['computers', 'minerals'])
          ```
      - name: With `delete()`
        js: |
          ```js
          const { data, error } = await supabase
            .from('countries')
            .delete()
            .overlaps('main_exports', ['computers', 'minerals'])
          ```
      - name: With `rpc()`
        js: |
          ```js
          // Only valid if the Postgres function returns a table type.
          const { data, error } = await supabase
            .rpc('echo_all_countries')
            .overlaps('main_exports', ['computers', 'minerals'])
          ```

  .textSearch():
    $ref: '@supabase/postgrest-js.PostgrestFilterBuilder.textSearch'
    examples:
      - name: Text search
        js: |
          ```js
          const { data, error } = await supabase
            .from('quotes')
            .select('catchphrase')
            .textSearch('catchphrase', `'fat' & 'cat'`, { 
              config: 'english' 
            })
          ```
      - name: Basic normalization
        description: Uses PostgreSQL's `plainto_tsquery` function.
        js: |
          ```js
          const { data, error } = await supabase
            .from('quotes')
            .select('catchphrase')
            .textSearch('catchphrase', `'fat' & 'cat'`, { 
              type: 'plain',
              config: 'english' 
            })
          ```
      - name: Full normalization
        description: Uses PostgreSQL's `phraseto_tsquery` function.
        js: |
          ```js
          const { data, error } = await supabase
            .from('quotes')
            .select('catchphrase')
            .textSearch('catchphrase', `'fat' & 'cat'`, { 
              type: 'phrase',
              config: 'english' 
            })
          ```
      - name: Websearch
        description: |
          Uses PostgreSQL's `websearch_to_tsquery` function. 
          This function will never raise syntax errors, which makes it possible to use raw user-supplied input for search, and can be used 
          with advanced operators.

          - `unquoted text`: text not inside quote marks will be converted to terms separated by & operators, as if processed by plainto_tsquery.
          - `"quoted text"`: text inside quote marks will be converted to terms separated by <-> operators, as if processed by phraseto_tsquery.
          - `OR`: the word “or” will be converted to the | operator.
          - `-`: a dash will be converted to the ! operator.

        js: |
          ```js
          const { data, error } = await supabase
            .from('quotes')
            .select('catchphrase')
            .textSearch('catchphrase', `'fat or cat'`, { 
              type: 'websearch',
              config: 'english'
            })
          ```

  .filter():
    $ref: '@supabase/postgrest-js.PostgrestFilterBuilder.filter'
    notes: |
      - `.filter()` expects you to use the raw [PostgREST syntax](https://postgrest.org/en/stable/api.html#horizontal-filtering-rows) for the filter names and values, so it should only be used as an escape hatch in case other filters don't work.
        ```js
          .filter('arraycol','cs','{"a","b"}') // Use Postgres array {} for array column and 'cs' for contains.
          .filter('rangecol','cs','(1,2]') // Use Postgres range syntax for range column.
          .filter('id','in','(6,7)')  // Use Postgres list () for in filter.
          .filter('id','in',`(${arr})`)  // You can insert a javascript array.
        ```
    examples:
      - name: With `select()`
        isSpotlight: true
        js: |
          ```js
          const { data, error } = await supabase
            .from('cities')
            .select('name, country_id')
            .filter('name', 'in', '("Paris","Tokyo")')
          ```
      - name: With `update()`
        js: |
          ```js
          const { data, error } = await supabase
            .from('cities')
            .update({ name: 'Mordor' })
            .filter('name', 'in', '("Paris","Tokyo")')
          ```
      - name: With `delete()`
        js: |
          ```js
          const { data, error } = await supabase
            .from('cities')
            .delete()
            .filter('name', 'in', '("Paris","Tokyo")')
          ```
      - name: With `rpc()`
        js: |
          ```js
          // Only valid if the Postgres function returns a table type.
          const { data, error } = await supabase
            .rpc('echo_all_cities')
            .filter('name', 'in', '("Paris","Tokyo")')
          ```
      - name: Filter embedded resources
        js: |
          ```js
          const { data, error } = await supabase
            .from('cities')
            .select('name, countries ( name )')
            .filter('countries.name', 'in', '("France","Japan")')
          ```<|MERGE_RESOLUTION|>--- conflicted
+++ resolved
@@ -188,7 +188,6 @@
         isSpotlight: true
         js: |
           ```js
-<<<<<<< HEAD
           const user = supabase.auth.getUser()
           ```
       - name: Get the logged in user with a custom access token jwt.
@@ -197,11 +196,6 @@
           ```js
           const user = supabase.auth.getUser(jwt)
           ```
-=======
-          const user = await supabase.auth.getUser()
-          ```
-
->>>>>>> 211b7df1
   auth.updateUser():
     title: 'updateUser()'
     $ref: '@supabase/gotrue-js.GoTrueClient.updateUser'
@@ -218,21 +212,13 @@
         isSpotlight: true
         js: |
           ```js
-<<<<<<< HEAD
           const { data, error } = await supabase.auth.updateUser({email: 'new@email.com'})
-=======
-          const { user, error } = await supabase.auth.updateUser({email: 'new@email.com'})
->>>>>>> 211b7df1
           ```
       - name: Update password for authenticated user.
         isSpotlight: true
         js: |
           ```js
-<<<<<<< HEAD
           const { data, error } = await supabase.auth.updateUser({password: 'new password'})
-=======
-          const { user, error } = await supabase.auth.updateUser({password: 'new password'})
->>>>>>> 211b7df1
           ```
       - name: Update a user's metadata.
         isSpotlight: true
@@ -308,10 +294,7 @@
             if (event == 'PASSWORD_RECOVERY') console.log('PASSWORD_RECOVERY', session)
           })
           ```
-<<<<<<< HEAD
-  auth.admin.listUsers():
-=======
-  auth.api.getUserById():
+  auth.admin.getUserById():
     title: 'getUserById()'
     $ref: '@supabase/gotrue-js.GoTrueAdminApi.getUserById'
     notes: |
@@ -323,11 +306,10 @@
         isSpotlight: true
         js: |
           ```js
-          const { user, error } = await supabase.auth.api.getUserById(1)
-          ```
-
-  auth.api.listUsers():
->>>>>>> 211b7df1
+          const { user, error } = await supabase.auth.admin.getUserById(1)
+          ```
+
+  auth.admin.listUsers():
     title: 'listUsers()'
     $ref: '@supabase/gotrue-js.GoTrueAdminApi.listUsers'
     notes: |
@@ -406,27 +388,7 @@
           const { data, error } = await supabase.auth.admin.inviteUserByEmail('email@example.com')
           ```
 
-<<<<<<< HEAD
   auth.resetPasswordForEmail():
-=======
-  # auth.api.sendMobileOTP():
-  #   title: 'sendMobileOTP()'
-  #   $ref: '@supabase/gotrue-js.GoTrueAdminApi.sendMobileOTP'
-  #   notes: |
-  #     - Requires a `service_role` key.
-  #     - This function should only be called on a server. Never expose your `service_role` key in the browser.
-  #   examples:
-  #     - name: Basic example.
-  #       isSpotlight: false
-  #       js: |
-  #         ```js
-  #         const { data: user, error } = await supabase.auth
-  #           .api
-  #           .sendMobileOTP('12345879')
-  #         ```
-
-  auth.api.resetPasswordForEmail():
->>>>>>> 211b7df1
     title: 'resetPasswordForEmail()'
     $ref: '@supabase/gotrue-js.GoTrueClient.resetPasswordForEmail'
     notes: |
