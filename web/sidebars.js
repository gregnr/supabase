--- conflicted
+++ resolved
@@ -136,11 +136,7 @@
       label: 'Auth',
       collapsed: false,
       items: [
-<<<<<<< HEAD
         'guides/auth/intro',
-        'guides/auth/managing-user-data',
-=======
->>>>>>> 4f03b874
         {
           type: 'category',
           label: 'Authentication',
