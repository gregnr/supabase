--- conflicted
+++ resolved
@@ -166,11 +166,8 @@
             'guides/auth/auth-gitlab',
             'guides/auth/auth-google',
             'guides/auth/auth-twitter',
-<<<<<<< HEAD
+            'guides/auth/auth-twitch',
             'guides/auth/auth-twilio',
-=======
-            'guides/auth/auth-twitch',
->>>>>>> 427a14e8
           ],
         },
       ],
