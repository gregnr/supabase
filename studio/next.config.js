// this is required to use shared packages in the packages directory
const withTM = require('next-transpile-modules')(['common'])

const { withSentryConfig } = require('@sentry/nextjs')
const withPlugins = require('next-compose-plugins')
const withBundleAnalyzer = require('@next/bundle-analyzer')({
  enabled: process.env.ANALYZE === 'true',
})

// this is required to use shared packages in the packages directory
const withTM = require('next-transpile-modules')(['ui', 'common'])

// This file sets a custom webpack configuration to use your Next.js app
// with Sentry.
// https://nextjs.org/docs/api-reference/next.config.js/introduction
// https://docs.sentry.io/platforms/javascript/guides/nextjs/

const nextConfig = {
  async redirects() {
    return [
      {
        source: '/project/:ref/auth',
        destination: '/project/:ref/auth/users',
        permanent: true,
      },
      {
        source: '/project/:ref/database',
        destination: '/project/:ref/database/tables',
        permanent: true,
      },
      {
        source: '/project/:ref/storage',
        destination: '/project/:ref/storage/buckets',
        permanent: true,
      },
      {
        source: '/project/:ref/settings',
        destination: '/project/:ref/settings/general',
        permanent: true,
      },
    ]
  },
  async headers() {
    return [
      {
        source: '/(.*?)',
        headers: [
          {
            key: 'X-Frame-Options',
            value: 'DENY',
          },
          {
            key: 'Referrer-Policy',
            value: 'strict-origin-when-cross-origin',
          },
        ],
      },
      {
        source: '/img/:slug*',
        headers: [{ key: 'cache-control', value: 'max-age=2592000' }],
      },
      {
        source: '/fonts/:slug*',
        headers: [{ key: 'cache-control', value: 'max-age=2592000' }],
      },
    ]
  },
  images: {
    domains: ['github.com'],
  },
}

// Export all config
<<<<<<< HEAD
const moduleExports = withPlugins([[withBundleAnalyzer({})], withTM()], nextConfig)
=======
const plugins = [[withBundleAnalyzer({})], withTM()]

const moduleExports = withPlugins(plugins, nextConfig)
>>>>>>> 4afc7313

const sentryWebpackPluginOptions = {
  // Additional config options for the Sentry Webpack plugin. Keep in mind that
  // the following options are set automatically, and overriding them is not
  // recommended:
  //   release, url, org, project, authToken, configFile, stripPrefix,
  //   urlPrefix, include, ignore

  silent: true, // Suppresses all logs

  // For all available options, see:
  // https://github.com/getsentry/sentry-webpack-plugin#options.
}

// Make sure adding Sentry options is the last code to run before exporting, to
// ensure that your source maps include changes from all other Webpack plugins
module.exports =
  process.env.NEXT_PUBLIC_IS_PLATFORM === 'true'
    ? withSentryConfig(moduleExports, sentryWebpackPluginOptions)
    : withPlugins([withTM()], nextConfig)<|MERGE_RESOLUTION|>--- conflicted
+++ resolved
@@ -1,6 +1,3 @@
-// this is required to use shared packages in the packages directory
-const withTM = require('next-transpile-modules')(['common'])
-
 const { withSentryConfig } = require('@sentry/nextjs')
 const withPlugins = require('next-compose-plugins')
 const withBundleAnalyzer = require('@next/bundle-analyzer')({
@@ -71,13 +68,9 @@
 }
 
 // Export all config
-<<<<<<< HEAD
-const moduleExports = withPlugins([[withBundleAnalyzer({})], withTM()], nextConfig)
-=======
 const plugins = [[withBundleAnalyzer({})], withTM()]
 
 const moduleExports = withPlugins(plugins, nextConfig)
->>>>>>> 4afc7313
 
 const sentryWebpackPluginOptions = {
   // Additional config options for the Sentry Webpack plugin. Keep in mind that
