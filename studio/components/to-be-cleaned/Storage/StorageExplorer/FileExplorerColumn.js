--- conflicted
+++ resolved
@@ -35,19 +35,11 @@
       >
         {!folderIsEmpty && (
           <div
-<<<<<<< HEAD
             className="w-3/4 h-32 border-2 border-dashed border-gray-400 rounded-md flex flex-col items-center justify-center p-6 pointer-events-none"
             style={{ backgroundColor: 'rgba(0,0,0,0.4)' }}
           >
             <IconUpload className="text-white pointer-events-none" size={20} strokeWidth={2} />
             <p className="text-center text-sm  text-white mt-2 pointer-events-none">
-=======
-            className="pointer-events-none flex h-32 w-3/4 flex-col items-center justify-center rounded-md border-2 border-dashed border-gray-400 p-6"
-            style={{ backgroundColor: 'rgba(0,0,0,0.7)' }}
-          >
-            <IconUpload className="pointer-events-none text-white" size={20} strokeWidth={2} />
-            <p className="pointer-events-none mt-2 text-center text-sm">
->>>>>>> 9b933663
               Drop your files to upload to this folder
             </p>
           </div>
