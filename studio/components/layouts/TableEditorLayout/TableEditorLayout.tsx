<<<<<<< HEAD
import { PropsWithChildren, useEffect } from 'react'
=======
import { PermissionAction } from '@supabase/shared-types/out/constants'
import { noop } from 'lodash'
>>>>>>> e8dc502b
import { observer } from 'mobx-react-lite'
import { useRouter } from 'next/router'
import { PropsWithChildren, useEffect } from 'react'

<<<<<<< HEAD
import { checkPermissions, useStore } from 'hooks'
import { ProjectLayoutWithAuth } from '../'
import TableEditorMenu from './TableEditorMenu'
import NoPermission from 'components/ui/NoPermission'

export interface TableEditorLayoutProps {}

const TableEditorLayout = ({ children }: PropsWithChildren<TableEditorLayoutProps>) => {
  const { vault, meta, ui } = useStore()

  const canReadTables = checkPermissions(PermissionAction.TENANT_SQL_ADMIN_READ, 'tables')
=======
import { useParams } from 'common/hooks'
import Connecting from 'components/ui/Loading/Loading'
import NoPermission from 'components/ui/NoPermission'
import { ENTITY_TYPE } from 'data/entity-types/entity-type-constants'
import { Entity } from 'data/entity-types/entity-type-query'
import { useCheckPermissions, useSelectedProject, useStore } from 'hooks'
import useEntityType from 'hooks/misc/useEntityType'
import useLatest from 'hooks/misc/useLatest'
import { useIsTableLoaded, useTableEditorGlobalStateSnapshot } from 'state/table-editor-global'
import ProjectLayout from '../'
import useTableRowsPrefetchWrapper from './TableEditorLayout.utils'
import TableEditorMenu from './TableEditorMenu'

export interface TableEditorLayoutProps {
  selectedTable?: string
  onAddTable: () => void
  onEditTable: (table: Entity) => void
  onDeleteTable: (table: Entity) => void
  onDuplicateTable: (table: Entity) => void
}

const TableEditorLayout = ({
  selectedTable,
  onAddTable = noop,
  onEditTable = noop,
  onDeleteTable = noop,
  onDuplicateTable = noop,
  children,
}: PropsWithChildren<TableEditorLayoutProps>) => {
  const { ui, vault, meta } = useStore()
  const selectedProject = useSelectedProject()
  const router = useRouter()
  const { ref, id: _id } = useParams()
  const id = _id ? Number(_id) : undefined

  const snap = useTableEditorGlobalStateSnapshot()
  const canReadTables = useCheckPermissions(PermissionAction.TENANT_SQL_ADMIN_READ, 'tables')
>>>>>>> e8dc502b

  const vaultExtension = meta.extensions.byId('supabase_vault')
  const isVaultEnabled = vaultExtension !== undefined && vaultExtension.installed_version !== null

  useEffect(() => {
    if (ui.selectedProjectRef) {
      meta.types.load()
      meta.policies.load()
      meta.publications.load()
      meta.extensions.load()
    }
  }, [ui.selectedProjectRef])

  useEffect(() => {
    if (isVaultEnabled) {
      vault.load()
    }
  }, [selectedProject?.ref, isVaultEnabled])

  if (!canReadTables) {
    return (
      <ProjectLayoutWithAuth>
        <NoPermission isFullPage resourceText="view tables from this project" />
      </ProjectLayoutWithAuth>
    )
  }

  return (
<<<<<<< HEAD
    <ProjectLayoutWithAuth product="Table editor" productMenu={<TableEditorMenu />}>
      {children}
    </ProjectLayoutWithAuth>
=======
    <ProjectLayout
      product="Table editor"
      selectedTable={selectedTable}
      productMenu={
        <TableEditorMenu
          onAddTable={onAddTable}
          onEditTable={onEditTable}
          onDeleteTable={onDeleteTable}
          onDuplicateTable={onDuplicateTable}
        />
      }
    >
      {router.isReady && id !== undefined ? isLoaded ? children : <Connecting /> : children}
    </ProjectLayout>
>>>>>>> e8dc502b
  )
}

export default observer(TableEditorLayout)<|MERGE_RESOLUTION|>--- conflicted
+++ resolved
@@ -1,64 +1,18 @@
-<<<<<<< HEAD
-import { PropsWithChildren, useEffect } from 'react'
-=======
 import { PermissionAction } from '@supabase/shared-types/out/constants'
-import { noop } from 'lodash'
->>>>>>> e8dc502b
 import { observer } from 'mobx-react-lite'
-import { useRouter } from 'next/router'
 import { PropsWithChildren, useEffect } from 'react'
 
-<<<<<<< HEAD
-import { checkPermissions, useStore } from 'hooks'
+import NoPermission from 'components/ui/NoPermission'
+import { useCheckPermissions, useStore } from 'hooks'
 import { ProjectLayoutWithAuth } from '../'
 import TableEditorMenu from './TableEditorMenu'
-import NoPermission from 'components/ui/NoPermission'
 
 export interface TableEditorLayoutProps {}
 
 const TableEditorLayout = ({ children }: PropsWithChildren<TableEditorLayoutProps>) => {
   const { vault, meta, ui } = useStore()
 
-  const canReadTables = checkPermissions(PermissionAction.TENANT_SQL_ADMIN_READ, 'tables')
-=======
-import { useParams } from 'common/hooks'
-import Connecting from 'components/ui/Loading/Loading'
-import NoPermission from 'components/ui/NoPermission'
-import { ENTITY_TYPE } from 'data/entity-types/entity-type-constants'
-import { Entity } from 'data/entity-types/entity-type-query'
-import { useCheckPermissions, useSelectedProject, useStore } from 'hooks'
-import useEntityType from 'hooks/misc/useEntityType'
-import useLatest from 'hooks/misc/useLatest'
-import { useIsTableLoaded, useTableEditorGlobalStateSnapshot } from 'state/table-editor-global'
-import ProjectLayout from '../'
-import useTableRowsPrefetchWrapper from './TableEditorLayout.utils'
-import TableEditorMenu from './TableEditorMenu'
-
-export interface TableEditorLayoutProps {
-  selectedTable?: string
-  onAddTable: () => void
-  onEditTable: (table: Entity) => void
-  onDeleteTable: (table: Entity) => void
-  onDuplicateTable: (table: Entity) => void
-}
-
-const TableEditorLayout = ({
-  selectedTable,
-  onAddTable = noop,
-  onEditTable = noop,
-  onDeleteTable = noop,
-  onDuplicateTable = noop,
-  children,
-}: PropsWithChildren<TableEditorLayoutProps>) => {
-  const { ui, vault, meta } = useStore()
-  const selectedProject = useSelectedProject()
-  const router = useRouter()
-  const { ref, id: _id } = useParams()
-  const id = _id ? Number(_id) : undefined
-
-  const snap = useTableEditorGlobalStateSnapshot()
   const canReadTables = useCheckPermissions(PermissionAction.TENANT_SQL_ADMIN_READ, 'tables')
->>>>>>> e8dc502b
 
   const vaultExtension = meta.extensions.byId('supabase_vault')
   const isVaultEnabled = vaultExtension !== undefined && vaultExtension.installed_version !== null
@@ -76,7 +30,7 @@
     if (isVaultEnabled) {
       vault.load()
     }
-  }, [selectedProject?.ref, isVaultEnabled])
+  }, [ui.selectedProjectRef, isVaultEnabled])
 
   if (!canReadTables) {
     return (
@@ -87,26 +41,9 @@
   }
 
   return (
-<<<<<<< HEAD
     <ProjectLayoutWithAuth product="Table editor" productMenu={<TableEditorMenu />}>
       {children}
     </ProjectLayoutWithAuth>
-=======
-    <ProjectLayout
-      product="Table editor"
-      selectedTable={selectedTable}
-      productMenu={
-        <TableEditorMenu
-          onAddTable={onAddTable}
-          onEditTable={onEditTable}
-          onDeleteTable={onDeleteTable}
-          onDuplicateTable={onDuplicateTable}
-        />
-      }
-    >
-      {router.isReady && id !== undefined ? isLoaded ? children : <Connecting /> : children}
-    </ProjectLayout>
->>>>>>> e8dc502b
   )
 }
 
