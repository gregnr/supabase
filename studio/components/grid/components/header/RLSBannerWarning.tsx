--- conflicted
+++ resolved
@@ -50,11 +50,7 @@
             <div className="ml-20 absolute right-2">
               <Button
                 type="outline"
-<<<<<<< HEAD
-                className="text-amber-1100 dark:text-white hover:text-scale-1200"
-=======
                 className="hover:text-scale-1200 text-amber-900 dark:text-amber-900 border border-amber-800"
->>>>>>> 0a465def
                 onClick={() => setIsOpen(true)}
               >
                 Dismiss
@@ -96,12 +92,11 @@
                     </div>
 
                     <div className="mt-3">
-                      <p>Learn more about RLS:</p>
                       <p className="mt-2">
                         <Link href="https://supabase.com/docs/guides/auth/row-level-security">
                           <a target="_blank">
                             <Button type="default" icon={<IconBookOpen strokeWidth={1.5} />}>
-                              RLS Documentation
+                              Learn more about RLS
                             </Button>
                           </a>
                         </Link>
