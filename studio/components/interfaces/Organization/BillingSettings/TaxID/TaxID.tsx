import { PermissionAction } from '@supabase/shared-types/out/constants'
import { useParams } from 'common'
import { isEqual } from 'lodash'
import { useEffect, useState } from 'react'
import { Button, IconPlus, IconX, Input, Listbox } from 'ui'

import AlertError from 'components/ui/AlertError'
import NoPermission from 'components/ui/NoPermission'
import Panel from 'components/ui/Panel'
import { GenericSkeletonLoader } from 'components/ui/ShimmeringLoader'
<<<<<<< HEAD
import { useOrganizationTaxIDsQuery } from 'data/organizations/organization-tax-ids-query'
import { TaxIdValue } from 'data/organizations/organization-tax-ids-update-mutation'
import { useCheckPermissions, useStore } from 'hooks'
import { delete_, post } from 'lib/common/fetch'
import { API_URL } from 'lib/constants'
=======
import { TaxId, useOrganizationTaxIDsQuery } from 'data/organizations/organization-tax-ids-query'
import {
  TaxIdValue,
  useOrganizationTaxIDsUpdateMutation,
} from 'data/organizations/organization-tax-ids-update-mutation'
import { useCheckPermissions, useStore } from 'hooks'
>>>>>>> f458876c
import { uuidv4 } from 'lib/helpers'
import { StripeTaxId, TAX_IDS } from './TaxID.constants'
import { sanitizeTaxID } from './TaxID.utils'

// Stripe recommends to delete tax ids and create new ones to update
// https://stripe.com/docs/billing/customer/tax-ids

const TaxID = () => {
  const { ui } = useStore()
  const { slug } = useParams()
<<<<<<< HEAD

  const {
    data,
    error: taxIdsError,
    refetch: refetchTaxIds,
    isLoading: isLoadingTaxIds,
    isError: isErrorTaxIds,
    isSuccess: isSuccessTaxIds,
  } = useOrganizationTaxIDsQuery({ slug })
  const taxIds = data || []

  const [isSaving, setIsSaving] = useState(false)
  const [errors, setErrors] = useState<string[]>([])
  const [taxIdValues, setTaxIdValues] = useState<TaxIdValue[]>([])
  const formattedTaxIds: StripeTaxId[] = taxIds.map((taxId) => {
    return {
      id: taxId.id,
      type: taxId.type,
      value: taxId.value,
      name:
        taxId.type === 'eu_vat'
          ? `${taxId.country} VAT`
          : TAX_IDS.find((option) => option.code === taxId.type)?.name ?? '',
    }
=======

  const {
    data: taxIds,
    error,
    isLoading,
    isSuccess,
    isError,
  } = useOrganizationTaxIDsQuery({ slug })

  const { mutate: updateTaxIDs, isLoading: isUpdating } = useOrganizationTaxIDsUpdateMutation({
    onSuccess: (res) => {
      const { created, errors } = res
      setErrors(errors?.map((taxId) => taxId.id) ?? [])
      const updatedTaxIds =
        created?.map((x) => {
          return {
            id: x.id,
            type: x.type,
            value: x.value,
            name:
              x.type === 'eu_vat'
                ? `${x.country} VAT`
                : TAX_IDS.find((option) => option.code === x.type)?.name ?? '',
          }
        }) ?? []
      setTaxIdValues(updatedTaxIds)

      if (errors !== undefined && errors.length > 0) {
        errors.forEach((taxId: any) => {
          ui.setNotification({ category: 'error', message: taxId.result.error.message })
        })
      } else {
        ui.setNotification({ category: 'success', message: 'Successfully updated tax IDs' })
      }
    },
>>>>>>> f458876c
  })

  const [errors, setErrors] = useState<string[]>([])
  const [taxIdValues, setTaxIdValues] = useState<TaxIdValue[]>([])

  const formattedTaxIds =
    taxIds?.map((taxId: TaxId) => {
      return {
        id: taxId.id,
        type: taxId.type,
        value: taxId.value,
        name:
          taxId.type === 'eu_vat'
            ? `${taxId.country} VAT`
            : TAX_IDS.find((option) => option.code === taxId.type)?.name ?? '',
      }
    }) ?? []

  useEffect(() => {
    if (isSuccess) {
      if (taxIdValues.length === 0) {
        setTaxIdValues(formattedTaxIds)
      } else {
        const erroredTaxIds = taxIdValues.filter((taxId: any) => errors.includes(taxId.id))
        setTaxIdValues(formattedTaxIds.concat(erroredTaxIds))
      }
    }
  }, [isSuccess])

  const hasChanges = !isEqual(taxIdValues, formattedTaxIds)
  const canReadTaxIds = useCheckPermissions(PermissionAction.BILLING_READ, 'stripe.tax_ids')
  const canUpdateTaxIds = useCheckPermissions(PermissionAction.BILLING_WRITE, 'stripe.tax_ids')

  const onUpdateTaxId = (id: string, key: string, value: string) => {
    const updatedTaxIds = taxIdValues.map((taxId: any) => {
      if (taxId.id === id) {
        if (key === 'name') {
          const selectedTaxIdOption = TAX_IDS.find((option) => option.name === value)
          return { ...taxId, [key]: value, type: selectedTaxIdOption?.code }
        } else {
          return { ...taxId, [key]: value }
        }
      }
      return taxId
    })
    setTaxIdValues(updatedTaxIds)
  }

  const onAddNewTaxId = () => {
    const newTaxId = { id: uuidv4(), type: TAX_IDS[0].code, value: '', name: TAX_IDS[0].name }
    const updatedTaxIds = taxIdValues.concat([newTaxId])
    setTaxIdValues(updatedTaxIds)
  }

  const onRemoveTaxId = (id: string) => {
    const updatedTaxIds = taxIdValues.filter((taxId: StripeTaxId) => {
      return taxId.id !== id
    })
    setTaxIdValues(updatedTaxIds)
  }

  const onResetTaxIds = () => {
    setTaxIdValues(formattedTaxIds)
  }

  const onSaveTaxIds = async () => {
<<<<<<< HEAD
    // To make things simple we delete all existing ones and create new ones from this session
    setIsSaving(true)
    try {
      const deletedIds = await Promise.all(
        taxIds.map(async (taxId) => {
          return await delete_(`${API_URL}/organizations/${slug}/tax-ids`, { id: taxId.id })
        })
      )

      const newIds = await Promise.all(
        taxIdValues.map(async (taxId: StripeTaxId) => {
          const sanitizedID = sanitizeTaxID(taxId)
          const result = await post(`${API_URL}/organizations/${slug}/tax-ids`, {
            type: sanitizedID.type,
            value: sanitizedID.value,
          })
          return { id: sanitizedID.id, result }
        })
      )
      const taxIdsWithErrors = newIds.filter((taxId: any) => {
        if (taxId.result.error) return taxId
      })
      setErrors(taxIdsWithErrors.map((taxId: any) => taxId.id))

      if (taxIdsWithErrors.length > 0) {
        taxIdsWithErrors.forEach((taxId: any) => {
          ui.setNotification({ category: 'error', message: taxId.result.error.message })
        })
      } else {
        ui.setNotification({ category: 'success', message: 'Successfully updated tax IDs' })
      }

      refetchTaxIds()
    } catch (error: any) {
      ui.setNotification({ category: 'error', message: 'Failed to save tax IDs' })
    } finally {
      setIsSaving(false)
    }
=======
    if (!slug) return console.error('Slug is required')
    if (taxIds === undefined) return console.error('Tax IDs are required')

    const newIds = taxIdValues.map((x) => sanitizeTaxID(x))
    updateTaxIDs({ slug, existingIds: taxIds, newIds })
>>>>>>> f458876c
  }

  return (
    <div className="space-y-2">
      <div>
        <h4>Tax ID</h4>
        <p className="text-sm opacity-50">
          If you would like to include specific tax ID(s) to your invoices. <br />
          Make sure the tax ID looks exactly like the placeholder text.
        </p>
      </div>

      {isLoadingTaxIds && <GenericSkeletonLoader />}

      {!isLoadingTaxIds && !canReadTaxIds && (
        <Panel>
          <NoPermission resourceText="to view this organization's tax IDs" />
        </Panel>
      )}

      {isErrorTaxIds && <AlertError error={taxIdsError} subject="Failed to retrieve tax IDs" />}

      {isSuccessTaxIds && (
        <Panel
<<<<<<< HEAD
          footer={
            !isLoadingTaxIds && (
=======
          loading={isLoading}
          footer={
            !isLoading && (
>>>>>>> f458876c
              <div className="flex w-full justify-between">
                {!canUpdateTaxIds ? (
                  <p className="text-sm text-scale-1000">
                    You need additional permissions to update this organization's tax IDs
                  </p>
                ) : (
                  <div />
                )}
                <div className="flex items-center space-x-2">
                  <Button
                    type="default"
                    htmlType="reset"
                    disabled={!hasChanges || isUpdating}
                    onClick={() => onResetTaxIds()}
                  >
                    Cancel
                  </Button>
                  <Button
                    type="primary"
                    htmlType="submit"
                    loading={isUpdating}
                    disabled={!hasChanges || isUpdating}
                    onClick={() => onSaveTaxIds()}
                  >
                    Save
                  </Button>
                </div>
              </div>
            )
          }
        >
<<<<<<< HEAD
          <Panel.Content className="w-8/12 space-y-4">
            {taxIdValues.length >= 1 ? (
              <div className="w-full space-y-2">
                {taxIdValues.map((taxId: StripeTaxId, idx: number) => {
                  const selectedTaxId = TAX_IDS.find((option) => option.name === taxId.name)

                  return (
                    <div key={`tax-id-${idx}`} className="flex items-center space-x-2">
                      <Listbox
                        value={selectedTaxId?.name}
                        onChange={(e: any) => onUpdateTaxId(taxId.id, 'name', e)}
                        disabled={!canUpdateTaxIds}
                        className="w-[200px]"
                      >
                        {TAX_IDS.sort((a, b) => a.country.localeCompare(b.country)).map(
                          (option) => (
                            <Listbox.Option
                              key={option.name}
                              value={option.name}
                              label={option.name}
                            >
                              {option.country} - {option.name}
                            </Listbox.Option>
                          )
=======
          {isLoading && taxIdValues.length === 0 && (
            <Panel.Content>
              <GenericSkeletonLoader />
            </Panel.Content>
          )}

          {isError && (
            <Panel.Content>
              <AlertError error={error} subject="Failed to retrieve organization tax IDs" />
            </Panel.Content>
          )}

          {isSuccess && (
            <Panel.Content className="w-8/12 space-y-4">
              {taxIdValues.length >= 1 ? (
                <div className="w-full space-y-2">
                  {taxIdValues.map((taxId: StripeTaxId, idx: number) => {
                    const selectedTaxId = TAX_IDS.find((option) => option.name === taxId.name)
                    return (
                      <div key={`tax-id-${idx}`} className="flex items-center space-x-2">
                        <Listbox
                          value={selectedTaxId?.name}
                          onChange={(e: any) => onUpdateTaxId(taxId.id, 'name', e)}
                          disabled={!canUpdateTaxIds}
                          className="w-[200px]"
                        >
                          {TAX_IDS.sort((a, b) => a.country.localeCompare(b.country)).map(
                            (option) => (
                              <Listbox.Option
                                key={option.name}
                                value={option.name}
                                label={option.name}
                              >
                                {option.country} - {option.name}
                              </Listbox.Option>
                            )
                          )}
                        </Listbox>
                        <Input
                          value={taxId.value}
                          placeholder={selectedTaxId?.placeholder ?? ''}
                          onChange={(e: any) => onUpdateTaxId(taxId.id, 'value', e.target.value)}
                          disabled={!canUpdateTaxIds}
                        />
                        {canUpdateTaxIds && (
                          <Button
                            type="text"
                            icon={<IconX />}
                            onClick={() => onRemoveTaxId(taxId.id)}
                          />
>>>>>>> f458876c
                        )}
                      </Listbox>
                      <Input
                        value={taxId.value}
                        placeholder={selectedTaxId?.placeholder ?? ''}
                        onChange={(e: any) => onUpdateTaxId(taxId.id, 'value', e.target.value)}
                        disabled={!canUpdateTaxIds}
                      />
                      {canUpdateTaxIds && (
                        <Button
                          type="text"
                          icon={<IconX />}
                          onClick={() => onRemoveTaxId(taxId.id)}
                        />
                      )}
                    </div>
                  )
                })}
              </div>
            ) : (
              <div>
                <p className="flex items-center space-x-2 text-sm text-scale-900">No tax IDs</p>
              </div>
            )}
            {canUpdateTaxIds && (
              <div
                className="flex cursor-pointer items-center space-x-2 opacity-50 transition hover:opacity-100"
                onClick={() => onAddNewTaxId()}
              >
                <IconPlus size={14} />
                <p className="text-sm">Add another ID</p>
              </div>
            )}
          </Panel.Content>
        </Panel>
      )}
    </div>
  )
}

export default TaxID<|MERGE_RESOLUTION|>--- conflicted
+++ resolved
@@ -8,20 +8,12 @@
 import NoPermission from 'components/ui/NoPermission'
 import Panel from 'components/ui/Panel'
 import { GenericSkeletonLoader } from 'components/ui/ShimmeringLoader'
-<<<<<<< HEAD
 import { useOrganizationTaxIDsQuery } from 'data/organizations/organization-tax-ids-query'
-import { TaxIdValue } from 'data/organizations/organization-tax-ids-update-mutation'
-import { useCheckPermissions, useStore } from 'hooks'
-import { delete_, post } from 'lib/common/fetch'
-import { API_URL } from 'lib/constants'
-=======
-import { TaxId, useOrganizationTaxIDsQuery } from 'data/organizations/organization-tax-ids-query'
 import {
   TaxIdValue,
   useOrganizationTaxIDsUpdateMutation,
 } from 'data/organizations/organization-tax-ids-update-mutation'
 import { useCheckPermissions, useStore } from 'hooks'
->>>>>>> f458876c
 import { uuidv4 } from 'lib/helpers'
 import { StripeTaxId, TAX_IDS } from './TaxID.constants'
 import { sanitizeTaxID } from './TaxID.utils'
@@ -32,40 +24,15 @@
 const TaxID = () => {
   const { ui } = useStore()
   const { slug } = useParams()
-<<<<<<< HEAD
 
   const {
     data,
     error: taxIdsError,
-    refetch: refetchTaxIds,
     isLoading: isLoadingTaxIds,
     isError: isErrorTaxIds,
     isSuccess: isSuccessTaxIds,
   } = useOrganizationTaxIDsQuery({ slug })
   const taxIds = data || []
-
-  const [isSaving, setIsSaving] = useState(false)
-  const [errors, setErrors] = useState<string[]>([])
-  const [taxIdValues, setTaxIdValues] = useState<TaxIdValue[]>([])
-  const formattedTaxIds: StripeTaxId[] = taxIds.map((taxId) => {
-    return {
-      id: taxId.id,
-      type: taxId.type,
-      value: taxId.value,
-      name:
-        taxId.type === 'eu_vat'
-          ? `${taxId.country} VAT`
-          : TAX_IDS.find((option) => option.code === taxId.type)?.name ?? '',
-    }
-=======
-
-  const {
-    data: taxIds,
-    error,
-    isLoading,
-    isSuccess,
-    isError,
-  } = useOrganizationTaxIDsQuery({ slug })
 
   const { mutate: updateTaxIDs, isLoading: isUpdating } = useOrganizationTaxIDsUpdateMutation({
     onSuccess: (res) => {
@@ -93,27 +60,24 @@
         ui.setNotification({ category: 'success', message: 'Successfully updated tax IDs' })
       }
     },
->>>>>>> f458876c
   })
 
   const [errors, setErrors] = useState<string[]>([])
   const [taxIdValues, setTaxIdValues] = useState<TaxIdValue[]>([])
-
-  const formattedTaxIds =
-    taxIds?.map((taxId: TaxId) => {
-      return {
-        id: taxId.id,
-        type: taxId.type,
-        value: taxId.value,
-        name:
-          taxId.type === 'eu_vat'
-            ? `${taxId.country} VAT`
-            : TAX_IDS.find((option) => option.code === taxId.type)?.name ?? '',
-      }
-    }) ?? []
+  const formattedTaxIds: StripeTaxId[] = taxIds.map((taxId) => {
+    return {
+      id: taxId.id,
+      type: taxId.type,
+      value: taxId.value,
+      name:
+        taxId.type === 'eu_vat'
+          ? `${taxId.country} VAT`
+          : TAX_IDS.find((option) => option.code === taxId.type)?.name ?? '',
+    }
+  })
 
   useEffect(() => {
-    if (isSuccess) {
+    if (isSuccessTaxIds) {
       if (taxIdValues.length === 0) {
         setTaxIdValues(formattedTaxIds)
       } else {
@@ -121,7 +85,7 @@
         setTaxIdValues(formattedTaxIds.concat(erroredTaxIds))
       }
     }
-  }, [isSuccess])
+  }, [isSuccessTaxIds])
 
   const hasChanges = !isEqual(taxIdValues, formattedTaxIds)
   const canReadTaxIds = useCheckPermissions(PermissionAction.BILLING_READ, 'stripe.tax_ids')
@@ -160,52 +124,11 @@
   }
 
   const onSaveTaxIds = async () => {
-<<<<<<< HEAD
-    // To make things simple we delete all existing ones and create new ones from this session
-    setIsSaving(true)
-    try {
-      const deletedIds = await Promise.all(
-        taxIds.map(async (taxId) => {
-          return await delete_(`${API_URL}/organizations/${slug}/tax-ids`, { id: taxId.id })
-        })
-      )
-
-      const newIds = await Promise.all(
-        taxIdValues.map(async (taxId: StripeTaxId) => {
-          const sanitizedID = sanitizeTaxID(taxId)
-          const result = await post(`${API_URL}/organizations/${slug}/tax-ids`, {
-            type: sanitizedID.type,
-            value: sanitizedID.value,
-          })
-          return { id: sanitizedID.id, result }
-        })
-      )
-      const taxIdsWithErrors = newIds.filter((taxId: any) => {
-        if (taxId.result.error) return taxId
-      })
-      setErrors(taxIdsWithErrors.map((taxId: any) => taxId.id))
-
-      if (taxIdsWithErrors.length > 0) {
-        taxIdsWithErrors.forEach((taxId: any) => {
-          ui.setNotification({ category: 'error', message: taxId.result.error.message })
-        })
-      } else {
-        ui.setNotification({ category: 'success', message: 'Successfully updated tax IDs' })
-      }
-
-      refetchTaxIds()
-    } catch (error: any) {
-      ui.setNotification({ category: 'error', message: 'Failed to save tax IDs' })
-    } finally {
-      setIsSaving(false)
-    }
-=======
     if (!slug) return console.error('Slug is required')
     if (taxIds === undefined) return console.error('Tax IDs are required')
 
     const newIds = taxIdValues.map((x) => sanitizeTaxID(x))
     updateTaxIDs({ slug, existingIds: taxIds, newIds })
->>>>>>> f458876c
   }
 
   return (
@@ -230,14 +153,8 @@
 
       {isSuccessTaxIds && (
         <Panel
-<<<<<<< HEAD
           footer={
             !isLoadingTaxIds && (
-=======
-          loading={isLoading}
-          footer={
-            !isLoading && (
->>>>>>> f458876c
               <div className="flex w-full justify-between">
                 {!canUpdateTaxIds ? (
                   <p className="text-sm text-scale-1000">
@@ -269,7 +186,6 @@
             )
           }
         >
-<<<<<<< HEAD
           <Panel.Content className="w-8/12 space-y-4">
             {taxIdValues.length >= 1 ? (
               <div className="w-full space-y-2">
@@ -294,58 +210,6 @@
                               {option.country} - {option.name}
                             </Listbox.Option>
                           )
-=======
-          {isLoading && taxIdValues.length === 0 && (
-            <Panel.Content>
-              <GenericSkeletonLoader />
-            </Panel.Content>
-          )}
-
-          {isError && (
-            <Panel.Content>
-              <AlertError error={error} subject="Failed to retrieve organization tax IDs" />
-            </Panel.Content>
-          )}
-
-          {isSuccess && (
-            <Panel.Content className="w-8/12 space-y-4">
-              {taxIdValues.length >= 1 ? (
-                <div className="w-full space-y-2">
-                  {taxIdValues.map((taxId: StripeTaxId, idx: number) => {
-                    const selectedTaxId = TAX_IDS.find((option) => option.name === taxId.name)
-                    return (
-                      <div key={`tax-id-${idx}`} className="flex items-center space-x-2">
-                        <Listbox
-                          value={selectedTaxId?.name}
-                          onChange={(e: any) => onUpdateTaxId(taxId.id, 'name', e)}
-                          disabled={!canUpdateTaxIds}
-                          className="w-[200px]"
-                        >
-                          {TAX_IDS.sort((a, b) => a.country.localeCompare(b.country)).map(
-                            (option) => (
-                              <Listbox.Option
-                                key={option.name}
-                                value={option.name}
-                                label={option.name}
-                              >
-                                {option.country} - {option.name}
-                              </Listbox.Option>
-                            )
-                          )}
-                        </Listbox>
-                        <Input
-                          value={taxId.value}
-                          placeholder={selectedTaxId?.placeholder ?? ''}
-                          onChange={(e: any) => onUpdateTaxId(taxId.id, 'value', e.target.value)}
-                          disabled={!canUpdateTaxIds}
-                        />
-                        {canUpdateTaxIds && (
-                          <Button
-                            type="text"
-                            icon={<IconX />}
-                            onClick={() => onRemoveTaxId(taxId.id)}
-                          />
->>>>>>> f458876c
                         )}
                       </Listbox>
                       <Input
