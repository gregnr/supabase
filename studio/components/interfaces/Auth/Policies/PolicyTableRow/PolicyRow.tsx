import { FC } from 'react'
import * as Tooltip from '@radix-ui/react-tooltip'
import { Button, Dropdown, IconEdit, IconTrash, IconMoreVertical } from 'ui'
import { PostgresPolicy } from '@supabase/postgres-meta'
import { PermissionAction } from '@supabase/shared-types/out/constants'

import { checkPermissions } from 'hooks'
import Panel from 'components/ui/Panel'

interface Props {
  policy: PostgresPolicy
  onSelectEditPolicy: (policy: PostgresPolicy) => void
  onSelectDeletePolicy: (policy: PostgresPolicy) => void
}

const PolicyRow: FC<Props> = ({
  policy,
  onSelectEditPolicy = () => {},
  onSelectDeletePolicy = () => {},
}) => {
  const canUpdatePolicies = checkPermissions(PermissionAction.TENANT_SQL_ADMIN_WRITE, 'policies')

  return (
    <Panel.Content
      className={[
        'flex border-panel-border-light dark:border-panel-border-dark',
        'w-full space-x-4 border-b py-4 lg:items-center',
      ].join(' ')}
    >
      <div className="flex grow flex-col space-y-1 truncate">
        <div className="flex items-center space-x-4">
          <p className="font-mono text-xs text-scale-1000">{policy.command}</p>
          <p className="max-w-xs truncate text-sm text-scale-1200">{policy.name}</p>
        </div>
        <div className="flex items-center space-x-2">
<<<<<<< HEAD
          <p className="text-sm text-scale-1000">Applied to:</p>
          {policy.roles.map((role) => (
            <code className="text-xs text-scale-1000">{role}</code>
=======
          <p className="text-scale-1000 text-sm">Applied to:</p>
          {policy.roles.map((role, i) => (
            <code key={`policy-${role}-${i}`} className="text-scale-1000 text-xs">
              {role}
            </code>
>>>>>>> f512f383
          ))}
        </div>
      </div>
      <div>
        {canUpdatePolicies ? (
          <Dropdown
            side="bottom"
            align="end"
            size="small"
            overlay={
              <>
                <Dropdown.Item
                  icon={<IconEdit size={14} />}
                  onClick={() => onSelectEditPolicy(policy)}
                >
                  Edit
                </Dropdown.Item>
                <Dropdown.Seperator />
                <Dropdown.Item
                  icon={<IconTrash size={14} />}
                  onClick={() => onSelectDeletePolicy(policy)}
                >
                  Delete
                </Dropdown.Item>
              </>
            }
          >
            <Button
              type="default"
              style={{ paddingLeft: 4, paddingRight: 4 }}
              icon={<IconMoreVertical />}
            />
          </Dropdown>
        ) : (
          <Tooltip.Root delayDuration={0}>
            <Tooltip.Trigger>
              <Button
                disabled
                type="default"
                style={{ paddingLeft: 4, paddingRight: 4 }}
                icon={<IconMoreVertical />}
              />
            </Tooltip.Trigger>
            {!canUpdatePolicies && (
              <Tooltip.Content side="left">
                <Tooltip.Arrow className="radix-tooltip-arrow" />
                <div
                  className={[
                    'rounded bg-scale-100 py-1 px-2 leading-none shadow',
                    'border border-scale-200',
                  ].join(' ')}
                >
                  <span className="text-xs text-scale-1200">
                    You need additional permissions to edit RLS policies
                  </span>
                </div>
              </Tooltip.Content>
            )}
          </Tooltip.Root>
        )}
      </div>
    </Panel.Content>
  )
}

export default PolicyRow<|MERGE_RESOLUTION|>--- conflicted
+++ resolved
@@ -33,17 +33,11 @@
           <p className="max-w-xs truncate text-sm text-scale-1200">{policy.name}</p>
         </div>
         <div className="flex items-center space-x-2">
-<<<<<<< HEAD
-          <p className="text-sm text-scale-1000">Applied to:</p>
-          {policy.roles.map((role) => (
-            <code className="text-xs text-scale-1000">{role}</code>
-=======
           <p className="text-scale-1000 text-sm">Applied to:</p>
           {policy.roles.map((role, i) => (
             <code key={`policy-${role}-${i}`} className="text-scale-1000 text-xs">
               {role}
             </code>
->>>>>>> f512f383
           ))}
         </div>
       </div>
