<<<<<<< HEAD
import { useEffect, useState } from 'react'
import { get, find, isEmpty, sortBy } from 'lodash'
import { Dictionary } from 'components/grid'
import { SidePanel, Input, Listbox, IconHelpCircle, IconDatabase } from 'ui'
import type { PostgresTable, PostgresColumn, PostgresSchema } from '@supabase/postgres-meta'
=======
import type { PostgresColumn, PostgresSchema, PostgresTable } from '@supabase/postgres-meta'
import { Dictionary } from 'components/grid'
import { find, get, isEmpty, sortBy } from 'lodash'
import { useEffect, useState } from 'react'
import { IconDatabase, IconHelpCircle, Input, Listbox, SidePanel } from 'ui'
>>>>>>> 013fb847

import InformationBox from 'components/ui/InformationBox'
import { FOREIGN_KEY_DELETION_ACTION } from 'data/database/database-query-constants'
import { useStore } from 'hooks'
import { FOREIGN_KEY_DELETION_ACTION } from 'data/database/database-query-constants'
import { useSchemasQuery } from 'data/database/schemas-query'
import InformationBox from 'components/ui/InformationBox'
import { useProjectContext } from 'components/layouts/ProjectLayout/ProjectContext'
import ActionBar from '../ActionBar'
import { ColumnField } from '../SidePanelEditor.types'
import { FOREIGN_KEY_DELETION_OPTIONS } from './ForeignKeySelector.constants'
import { ForeignKey } from './ForeignKeySelector.types'
import { generateDeletionActionDescription } from './ForeignKeySelector.utils'

<<<<<<< HEAD
export interface ForeignKeySelectorProps {
=======
interface ForeignKeySelectorProps {
>>>>>>> 013fb847
  column: ColumnField
  metadata?: any
  visible: boolean
  closePanel: () => void
  saveChanges: (
    value: { table: PostgresTable; column: PostgresColumn; deletionAction: string } | undefined
  ) => void
}

const ForeignKeySelector = ({
  column,
  visible = false,
  closePanel,
  saveChanges,
}: ForeignKeySelectorProps) => {
<<<<<<< HEAD
  const { project } = useProjectContext()
=======
>>>>>>> 013fb847
  const { meta } = useStore()
  const [errors, setErrors] = useState<any>({})
  const [selectedForeignKey, setSelectedForeignKey] = useState<ForeignKey>({
    schema: 'public',
    table: '',
    column: '',
    deletionAction: FOREIGN_KEY_DELETION_ACTION.NO_ACTION,
  })

  const { data: schemas } = useSchemasQuery({
    projectRef: project?.ref,
    connectionString: project?.connectionString,
  })
  const tables = meta.tables.list(
    (table: PostgresTable) => table.schema === selectedForeignKey.schema
  )

  const foreignKey = column?.foreignKey
  const selectedTable: PostgresTable | undefined = find(tables, {
    name: selectedForeignKey?.table,
    schema: selectedForeignKey?.schema,
  })
  const selectedColumn: PostgresColumn | undefined = find(selectedTable?.columns ?? [], {
    name: selectedForeignKey?.column,
  })

  useEffect(() => {
    // make sure the public schemas are loaded initially
    meta.tables.loadBySchema('public')
  }, [])

  useEffect(() => {
    // Reset the state of the side panel
    if (visible) {
      setErrors({})

      if (foreignKey) {
        setSelectedForeignKey({
          schema: foreignKey.target_table_schema,
          table: foreignKey.target_table_name,
          column: foreignKey.target_column_name,
          deletionAction: foreignKey.deletion_action,
        })
      } else {
        setSelectedForeignKey({
          schema: 'public',
          table: '',
          column: '',
          deletionAction: FOREIGN_KEY_DELETION_ACTION.NO_ACTION,
        })
      }
    }
  }, [visible])

  const updateSelectedSchema = (schema: string) => {
    meta.tables.loadBySchema(schema)
    const updatedForeignKey = {
      schema,
      table: '',
      column: '',
      deletionAction: FOREIGN_KEY_DELETION_ACTION.NO_ACTION,
    }
    setSelectedForeignKey(updatedForeignKey)
  }

  const updateSelectedTable = (tableId: number) => {
    setErrors({})
    if (!tableId) {
      setSelectedForeignKey({
        schema: '',
        table: '',
        column: '',
        deletionAction: FOREIGN_KEY_DELETION_ACTION.NO_ACTION,
      })
    }
    const table = find(tables, { id: tableId })
    if (table) {
      const primaryColumn = table.primary_keys[0].name
      const firstColumn = table.columns?.length ? table.columns[0].name : undefined

      setSelectedForeignKey({
        schema: table.schema,
        table: table.name,
        column: primaryColumn ?? firstColumn,
        deletionAction: FOREIGN_KEY_DELETION_ACTION.NO_ACTION,
      })
    }
  }

  const updateSelectedColumn = (columnId: string) => {
    setErrors({})
    const column = find(selectedTable?.columns, { id: columnId })
    if (column) {
      const updatedForeignKey = { ...selectedForeignKey, column: column.name } as ForeignKey
      setSelectedForeignKey(updatedForeignKey)
    }
  }

  const updateDeletionAction = (value: string) => {
    setErrors({})
    setSelectedForeignKey({ ...selectedForeignKey, deletionAction: value })
  }

  const onSaveChanges = (resolve: () => void) => {
    const errors = {} as Dictionary<any>
    if (!selectedForeignKey?.table) {
      errors['table'] = 'Please select a table'
    }
    if (selectedForeignKey?.table && !selectedForeignKey.column) {
      errors['column'] = `The table ${selectedForeignKey.table} has no columns`
    }
    setErrors(errors)
    if (isEmpty(errors)) {
      if (!selectedTable || !selectedColumn) {
        // Remove foreign key since no table selected
        saveChanges(undefined)
      } else {
        saveChanges({
          table: selectedTable,
          column: selectedColumn,
          deletionAction: selectedForeignKey.deletionAction,
        })
      }
    }
    resolve()
  }

  return (
    <SidePanel
      key="ForeignKeySelector"
      size="medium"
      visible={visible}
      onCancel={closePanel}
      // @ts-ignore
      header={
        <span>
          Edit foreign key relation{' '}
          {column?.name && (
            <>
              for <span className="text-code">{get(column, ['name'], '')}</span>
            </>
          )}
        </span>
      }
      customFooter={
        <ActionBar
          backButtonLabel="Cancel"
          applyButtonLabel="Save"
          closePanel={closePanel}
          applyFunction={onSaveChanges}
        />
      }
    >
      <SidePanel.Content>
        <div className="py-6 space-y-6">
          <InformationBox
            icon={<IconHelpCircle size="large" strokeWidth={1.5} />}
            title="What are foreign keys?"
            description={`Foreign keys help maintain referential integrity of your data by ensuring that no
                one can insert rows into the table that do not have a matching entry to another
                table.`}
            url="https://www.postgresql.org/docs/current/tutorial-fk.html"
            urlLabel="Postgres Foreign Key Documentation"
          />

          <Listbox
            id="schema"
            label="Select a schema"
            value={selectedForeignKey.schema}
            error={errors.schema}
            onChange={(value: string) => updateSelectedSchema(value)}
          >
            {schemas?.map((schema: PostgresSchema) => {
              return (
                <Listbox.Option
                  key={schema.id}
                  value={schema.name}
                  label={schema.name}
                  addOnBefore={() => <IconDatabase size={16} strokeWidth={1.5} />}
                >
                  <div className="flex items-center gap-2">
                    {/* For aria searching to target the schema name instead of schema */}
                    <span className="hidden">{schema.name}</span>
                    <span className="text-scale-1200">{schema.name}</span>
                  </div>
                </Listbox.Option>
              )
            })}
          </Listbox>

          <Listbox
            id="table"
            label="Select a table to reference to"
            value={selectedTable?.id ?? 1}
            error={errors.table}
            onChange={(value: string) => updateSelectedTable(Number(value))}
          >
            <Listbox.Option key="empty" value={1} label="---">
              ---
            </Listbox.Option>
            {/* @ts-ignore */}
            {sortBy(tables, ['schema']).map((table: PostgresTable) => {
              return (
                <Listbox.Option key={table.id} value={table.id} label={table.name}>
                  <div className="flex items-center gap-2">
                    {/* For aria searching to target the table name instead of schema */}
                    <span className="hidden">{table.name}</span>
                    <span className="text-scale-900">{table.schema}</span>
                    <span className="text-scale-1200">{table.name}</span>
                  </div>
                </Listbox.Option>
              )
            })}
          </Listbox>

          {selectedForeignKey?.table && (
            <>
              {(selectedTable?.columns ?? []).length === 0 ? (
                <Input
                  disabled
                  label={
                    <div>
                      Select a column from{' '}
                      <code className="text-xs">
                        {selectedForeignKey?.schema}.{selectedForeignKey?.table}
                      </code>{' '}
                      to reference to
                    </div>
                  }
                  error={errors.column}
                  placeholder="This table has no columns available"
                />
              ) : (
                <Listbox
                  id="column"
                  value={selectedColumn?.id}
                  // @ts-ignore
                  label={
                    <div>
                      Select a column from{' '}
                      <code className="text-xs">
                        {selectedForeignKey?.schema}.{selectedForeignKey?.table}
                      </code>{' '}
                      to reference to
                    </div>
                  }
                  error={errors.column}
                  onChange={(value: string) => updateSelectedColumn(value)}
                >
                  {(selectedTable?.columns ?? []).map((column: PostgresColumn) => (
                    <Listbox.Option key={column.id} value={column.id} label={column.name}>
                      <div className="flex items-center gap-2">
                        <span className="text-scale-1200">{column.name}</span>
                        <span className="text-scale-900">{column.format}</span>
                      </div>
                    </Listbox.Option>
                  ))}
                </Listbox>
              )}
              <SidePanel.Separator />
              <InformationBox
                icon={<IconHelpCircle size="large" strokeWidth={1.5} />}
                title="Which action is most appropriate?"
                description={
                  <>
                    <p>
                      The choice of the action depends on what kinds of objects the related tables
                      represent:
                    </p>
                    <ul className="mt-2 list-disc pl-4 space-y-1">
                      <li>
                        <code className="text-xs">Cascade</code>: if the referencing table
                        represents something that is a component of what is represented by the
                        referenced table and cannot exist independently
                      </li>
                      <li>
                        <code className="text-xs">Restrict</code> or{' '}
                        <code className="text-xs">No action</code>: if the two tables represent
                        independent objects
                      </li>
                      <li>
                        <code className="text-xs">Set NULL</code> or{' '}
                        <code className="text-xs">Set default</code>: if a foreign-key relationship
                        represents optional information
                      </li>
                    </ul>
                    <p className="mt-2">
                      Typically, restricting and cascading deletes are the most common options, but
                      the default behavior is no action
                    </p>
                  </>
                }
                url="https://www.postgresql.org/docs/current/ddl-constraints.html#DDL-CONSTRAINTS-FK"
                urlLabel="More information"
              />
              <Listbox
                id="deletionAction"
                value={selectedForeignKey.deletionAction}
                label="Action if referenced row is removed"
                descriptionText={
                  <>
                    <p>
                      {generateDeletionActionDescription(
                        selectedForeignKey.deletionAction,
                        `${selectedForeignKey.schema}.${selectedForeignKey.table}`
                      )}
                    </p>
                    <p className="mt-2">
                      <a
                        href="https://supabase.com/docs/guides/database/postgres/cascade-deletes"
                        target="_blank"
                        rel="noreferrer"
                        className="text-brand opacity-75"
                      >
                        Learn more about cascade deletes
                      </a>
                    </p>
                  </>
                }
                error={errors.column}
                onChange={(value: string) => updateDeletionAction(value)}
              >
                {FOREIGN_KEY_DELETION_OPTIONS.map((option) => (
                  <Listbox.Option key={option.key} value={option.value} label={option.label}>
                    <p className="text-scale-1200">{option.label}</p>
                  </Listbox.Option>
                ))}
              </Listbox>
            </>
          )}
        </div>
      </SidePanel.Content>
    </SidePanel>
  )
}

export default ForeignKeySelector<|MERGE_RESOLUTION|>--- conflicted
+++ resolved
@@ -1,35 +1,21 @@
-<<<<<<< HEAD
-import { useEffect, useState } from 'react'
-import { get, find, isEmpty, sortBy } from 'lodash'
-import { Dictionary } from 'components/grid'
-import { SidePanel, Input, Listbox, IconHelpCircle, IconDatabase } from 'ui'
-import type { PostgresTable, PostgresColumn, PostgresSchema } from '@supabase/postgres-meta'
-=======
 import type { PostgresColumn, PostgresSchema, PostgresTable } from '@supabase/postgres-meta'
-import { Dictionary } from 'components/grid'
 import { find, get, isEmpty, sortBy } from 'lodash'
 import { useEffect, useState } from 'react'
-import { IconDatabase, IconHelpCircle, Input, Listbox, SidePanel } from 'ui'
->>>>>>> 013fb847
-
+
+import { Dictionary } from 'components/grid'
+import { useProjectContext } from 'components/layouts/ProjectLayout/ProjectContext'
 import InformationBox from 'components/ui/InformationBox'
 import { FOREIGN_KEY_DELETION_ACTION } from 'data/database/database-query-constants'
+import { useSchemasQuery } from 'data/database/schemas-query'
 import { useStore } from 'hooks'
-import { FOREIGN_KEY_DELETION_ACTION } from 'data/database/database-query-constants'
-import { useSchemasQuery } from 'data/database/schemas-query'
-import InformationBox from 'components/ui/InformationBox'
-import { useProjectContext } from 'components/layouts/ProjectLayout/ProjectContext'
+import { IconDatabase, IconHelpCircle, Input, Listbox, SidePanel } from 'ui'
 import ActionBar from '../ActionBar'
 import { ColumnField } from '../SidePanelEditor.types'
 import { FOREIGN_KEY_DELETION_OPTIONS } from './ForeignKeySelector.constants'
 import { ForeignKey } from './ForeignKeySelector.types'
 import { generateDeletionActionDescription } from './ForeignKeySelector.utils'
 
-<<<<<<< HEAD
-export interface ForeignKeySelectorProps {
-=======
 interface ForeignKeySelectorProps {
->>>>>>> 013fb847
   column: ColumnField
   metadata?: any
   visible: boolean
@@ -45,10 +31,7 @@
   closePanel,
   saveChanges,
 }: ForeignKeySelectorProps) => {
-<<<<<<< HEAD
   const { project } = useProjectContext()
-=======
->>>>>>> 013fb847
   const { meta } = useStore()
   const [errors, setErrors] = useState<any>({})
   const [selectedForeignKey, setSelectedForeignKey] = useState<ForeignKey>({
