--- conflicted
+++ resolved
@@ -1,31 +1,22 @@
 import clsx from 'clsx'
 import { useParams } from 'common'
+import { useInfraMonitoringQuery } from 'data/analytics/infra-monitoring-query'
+import { useProjectSubscriptionV2Query } from 'data/subscriptions/project-subscription-v2-query'
 import { useProjectUsageQuery } from 'data/usage/project-usage-query'
 import dayjs from 'dayjs'
 import Link from 'next/link'
-<<<<<<< HEAD
-import { useRef, useState } from 'react'
-import { Button, IconAlertCircle, IconCheckCircle, IconLoader, Listbox, Tabs } from 'ui'
-=======
 import { useMemo, useRef, useState } from 'react'
+import { InView } from 'react-intersection-observer'
 import { Button, IconAlertCircle, IconLoader, Listbox } from 'ui'
->>>>>>> e6e3b034
+import { cn } from 'ui/src/utils/cn'
 import Activity from './Activity'
 import Bandwidth from './Bandwidth'
 import Infrastructure from './Infrastructure'
 import SizeAndCounts from './SizeAndCounts'
 import { USAGE_CATEGORIES, USAGE_STATUS } from './Usage.constants'
 import { getUsageStatus } from './Usage.utils'
-import { useInfraMonitoringQuery } from 'data/analytics/infra-monitoring-query'
-<<<<<<< HEAD
-import { PRICING_TIER_PRODUCT_IDS } from 'lib/constants'
-import { InView } from 'react-intersection-observer'
-import { cn } from 'ui/src/utils/cn'
 
 export type usageSectionIds = 'infra' | 'bandwidth' | 'sizeCount' | 'activity'
-=======
-import { useProjectSubscriptionV2Query } from 'data/subscriptions/project-subscription-v2-query'
->>>>>>> e6e3b034
 
 const Usage = () => {
   const { ref } = useParams()
@@ -142,12 +133,11 @@
       <div className="">
         <div className="1xl:px-28 mx-auto flex flex-col px-5 lg:px-16 2xl:px-32 pt-6 space-y-4">
           <h3 className="text-scale-1200 text-xl">Usage</h3>
-<<<<<<< HEAD
         </div>
       </div>
       <div>
         <div className="lg:sticky top-0 z-10 overflow-hidden bg-scale-200 border-b">
-          <div className="1xl:px-28 mx-auto px-5 lg:px-16 2xl:px-32 flex flex-col gap-4">
+          <div className="1xl:px-28 mx-auto px-5 lg:px-16 2xl:px-32 flex flex-col gap-2">
             <div className="flex items-center mt-4 justify-between">
               <div className="flex items-center space-x-4">
                 <Listbox
@@ -173,7 +163,7 @@
                     <p
                       className={clsx('text-sm transition', isLoadingSubscription && 'opacity-50')}
                     >
-                      Project is on {subscription.tier.name}
+                      Project is on {subscription.plan.name}
                     </p>
                     <p className="text-sm text-scale-1000">
                       {billingCycleStart.format('DD MMM YYYY')} -{' '}
@@ -194,39 +184,6 @@
                   </a>
                 </Link>
               </div>
-=======
-          <div className="flex items-center justify-between">
-            <div className="flex items-center space-x-4">
-              <Listbox
-                disabled
-                size="small"
-                id="billingCycle"
-                name="billingCycle"
-                value={'current'}
-                className="!w-[200px]"
-                onChange={() => {}}
-              >
-                <Listbox.Option label="Current billing cycle" value="current">
-                  Current billing cycle
-                </Listbox.Option>
-                <Listbox.Option label="Previous billing cycle" value="previous">
-                  Previous billing cycle
-                </Listbox.Option>
-              </Listbox>
-              {isLoadingSubscription ? (
-                <IconLoader className="animate-spin" size={14} />
-              ) : subscription !== undefined ? (
-                <div>
-                  <p className={clsx('text-sm transition', isLoadingSubscription && 'opacity-50')}>
-                    Project is on {subscription.plan.name} plan
-                  </p>
-                  <p className="text-sm text-scale-1000">
-                    {billingCycleStart.format('DD MMM YYYY')} -{' '}
-                    {billingCycleEnd.format('DD MMM YYYY')}
-                  </p>
-                </div>
-              ) : null}
->>>>>>> e6e3b034
             </div>
             <div className="flex gap-6">
               {USAGE_CATEGORIES.map((category) => {
@@ -267,86 +224,62 @@
         </div>
 
         {/*
-         * [Joshen] Could potentially run a map here based on USAGE_CATEGORIES, rather than defining each section
-         * but thinking it's gonna "cover up" too much details and make it harder to add attribute specific components
-         * e.g for database size, we also need to show disk volume size. Not to mention that are little nuances across
-         * each attribute RE formatting (bytes vs locale string)
-         */}
-
-        <InView
-          as="div"
-          id="infrastructure"
-          onChange={(inView, entry) => inView && setActiveTab('infra')}
-        >
-          <div ref={infrastructureRef}>
-            <Infrastructure projectRef={selectedProjectRef} />
-          </div>
-<<<<<<< HEAD
-        </InView>
-        <InView
-          as="div"
-          id="bandwidth"
-          onChange={(inView, entry) => inView && setActiveTab('bandwidth')}
-        >
-          <div ref={bandwidthRef}>
-            <Bandwidth projectRef={selectedProjectRef} />
-          </div>
-        </InView>
-        <InView
-          as="div"
-          id="size_and_counts"
-          onChange={(inView, entry) => inView && setActiveTab('sizeCount')}
-        >
-          <div ref={sizeAndCountsRef}>
-            <SizeAndCounts projectRef={selectedProjectRef} />
-          </div>
-        </InView>
-        <InView
-          as="div"
-          id="activity"
-          onChange={(inView, entry) => inView && setActiveTab('activity')}
-        >
-          <div ref={activityRef}>
-            <Activity projectRef={selectedProjectRef} />
-          </div>
-        </InView>
-=======
-        </div>
-      </div>
-
-      {/*
         [Joshen] Could potentially run a map here based on USAGE_CATEGORIES, rather than defining each section
         but thinking it's gonna "cover up" too much details and make it harder to add attribute specific components
         e.g for database size, we also need to show disk volume size. Not to mention that are little nuances across
         each attribute RE formatting (bytes vs locale string)
       */}
-      <div id="infrastructure" ref={infrastructureRef}>
-        <Infrastructure projectRef={selectedProjectRef} />
-      </div>
-      <div id="bandwidth" ref={bandwidthRef}>
-        <Bandwidth
-          projectRef={selectedProjectRef}
-          subscription={subscription}
-          startDate={startDate}
-          endDate={dailyStatsEndDate}
-        />
-      </div>
-      <div id="size_and_counts" ref={sizeAndCountsRef}>
-        <SizeAndCounts
-          projectRef={selectedProjectRef}
-          subscription={subscription}
-          startDate={startDate}
-          endDate={dailyStatsEndDate}
-        />
-      </div>
-      <div id="activity" ref={activityRef}>
-        <Activity
-          projectRef={selectedProjectRef}
-          subscription={subscription}
-          startDate={startDate}
-          endDate={dailyStatsEndDate}
-        />
->>>>>>> e6e3b034
+        <InView
+          as="div"
+          id="infrastructure"
+          onChange={(inView, entry) => inView && setActiveTab('infra')}
+        >
+          <div id="infrastructure" ref={infrastructureRef}>
+            <Infrastructure projectRef={selectedProjectRef} />
+          </div>
+        </InView>
+        <InView
+          as="div"
+          id="bandwidth"
+          onChange={(inView, entry) => inView && setActiveTab('bandwidth')}
+        >
+          <div id="bandwidth" ref={bandwidthRef}>
+            <Bandwidth
+              projectRef={selectedProjectRef}
+              subscription={subscription}
+              startDate={startDate}
+              endDate={dailyStatsEndDate}
+            />
+          </div>
+        </InView>
+        <InView
+          as="div"
+          id="size_and_counts"
+          onChange={(inView, entry) => inView && setActiveTab('sizeCount')}
+        >
+          <div id="size_and_counts" ref={sizeAndCountsRef}>
+            <SizeAndCounts
+              projectRef={selectedProjectRef}
+              subscription={subscription}
+              startDate={startDate}
+              endDate={dailyStatsEndDate}
+            />
+          </div>
+        </InView>
+        <InView
+          as="div"
+          id="activity"
+          onChange={(inView, entry) => inView && setActiveTab('activity')}
+        >
+          <div id="activity" ref={activityRef}>
+            <Activity
+              projectRef={selectedProjectRef}
+              subscription={subscription}
+              startDate={startDate}
+              endDate={dailyStatsEndDate}
+            />
+          </div>
+        </InView>
       </div>
     </>
   )
