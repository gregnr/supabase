--- conflicted
+++ resolved
@@ -65,9 +65,6 @@
 
   const { data: addons, isLoading } = useProjectAddonsQuery({ projectRef })
   const { data: subscription } = useProjectSubscriptionV2Query({ projectRef })
-<<<<<<< HEAD
-  const { mutateAsync: updateAddon, isLoading: isUpdating } = useProjectAddonUpdateMutation({
-=======
   const { mutate: updateAddon, isLoading: isUpdating } = useProjectAddonUpdateMutation({
     onSuccess: () => {
       ui.setNotification({
@@ -79,7 +76,6 @@
       onClose()
       router.push(`/project/${projectRef}`)
     },
->>>>>>> 41bd4ca2
     onError: (error) => {
       ui.setNotification({
         error,
@@ -88,9 +84,6 @@
       })
     },
   })
-<<<<<<< HEAD
-  const { mutateAsync: removeAddon, isLoading: isRemoving } = useProjectAddonRemoveMutation({
-=======
   const { mutate: removeAddon, isLoading: isRemoving } = useProjectAddonRemoveMutation({
     onSuccess: () => {
       ui.setNotification({
@@ -102,7 +95,6 @@
       onClose()
       router.push(`/project/${projectRef}`)
     },
->>>>>>> 41bd4ca2
     onError: (error) => {
       ui.setNotification({
         error,
@@ -157,27 +149,10 @@
     if (!projectId) return console.error('Project ID is required')
 
     if (selectedOption === 'ci_micro' && subscriptionCompute !== undefined) {
-<<<<<<< HEAD
-      await removeAddon({ projectRef, variant: subscriptionCompute.variant.identifier })
-    } else {
-      await updateAddon({ projectRef, type: 'compute_instance', variant: selectedOption })
-=======
       removeAddon({ projectRef, variant: subscriptionCompute.variant.identifier })
     } else {
       updateAddon({ projectRef, type: 'compute_instance', variant: selectedOption })
->>>>>>> 41bd4ca2
     }
-
-    ui.setNotification({
-      duration: 8000,
-      category: 'success',
-      message: `Successfully updated compute instance to ${
-        selectedCompute?.name || 'Micro'
-      }. Your project is currently being restarted to update its instance`,
-    })
-    setProjectStatus(queryClient, projectRef, PROJECT_STATUS.RESTORING)
-    onClose()
-    router.push(`/project/${projectRef}`)
   }
 
   return (
