import { Button, Modal } from 'ui'

import { useParams } from 'common/hooks'
import InformationBox from 'components/ui/InformationBox'
import { useNetworkRestrictionsApplyMutation } from 'data/network-restrictions/network-retrictions-apply-mutation'

interface DisallowAllModalProps {
  visible: boolean
  onClose: () => void
}

const DisallowAllModal = ({ visible, onClose }: DisallowAllModalProps) => {
  const { ref } = useParams()
<<<<<<< HEAD
  const { mutateAsync: applyNetworkRestrictions, isLoading: isApplying } =
    useNetworkRestrictionsApplyMutation()

  const onSubmit = async () => {
    if (!ref) return console.error('Project ref is required')

    await applyNetworkRestrictions({ projectRef: ref, dbAllowedCidrs: ['127.0.0.1/32'] })
    onClose()
=======
  const { mutate: applyNetworkRestrictions, isLoading: isApplying } =
    useNetworkRestrictionsApplyMutation({ onSuccess: () => onClose() })

  const onSubmit = async () => {
    if (!ref) return console.error('Project ref is required')
    await applyNetworkRestrictions({ projectRef: ref, dbAllowedCidrs: ['127.0.0.1/32'] })
>>>>>>> 41bd4ca2
  }

  return (
    <Modal
      closable
      hideFooter
      size="medium"
      visible={visible}
      onCancel={onClose}
      header="Restrict access from all IP addresses"
    >
      <Modal.Content>
        <div className="py-6 space-y-4">
          <p className="text-sm text-scale-1100">
            This will prevent any external IP addresses from accessing your project's database. Are
            you sure?
          </p>
          <InformationBox
            defaultVisibility
            hideCollapse
            title="Note: Restrictions only apply to your database and PgBouncer"
            description="They do not currently apply to APIs offered over HTTPS, such as PostgREST, Storage, or Authentication"
          />
        </div>
      </Modal.Content>
      <div className="flex items-center justify-end px-6 py-4 border-t space-x-2">
        <Button type="default" disabled={isApplying} onClick={() => onClose()}>
          Cancel
        </Button>
        <Button loading={isApplying} disabled={isApplying} onClick={() => onSubmit()}>
          Confirm
        </Button>
      </div>
    </Modal>
  )
}

export default DisallowAllModal<|MERGE_RESOLUTION|>--- conflicted
+++ resolved
@@ -11,23 +11,12 @@
 
 const DisallowAllModal = ({ visible, onClose }: DisallowAllModalProps) => {
   const { ref } = useParams()
-<<<<<<< HEAD
-  const { mutateAsync: applyNetworkRestrictions, isLoading: isApplying } =
-    useNetworkRestrictionsApplyMutation()
-
-  const onSubmit = async () => {
-    if (!ref) return console.error('Project ref is required')
-
-    await applyNetworkRestrictions({ projectRef: ref, dbAllowedCidrs: ['127.0.0.1/32'] })
-    onClose()
-=======
   const { mutate: applyNetworkRestrictions, isLoading: isApplying } =
     useNetworkRestrictionsApplyMutation({ onSuccess: () => onClose() })
 
   const onSubmit = async () => {
     if (!ref) return console.error('Project ref is required')
     await applyNetworkRestrictions({ projectRef: ref, dbAllowedCidrs: ['127.0.0.1/32'] })
->>>>>>> 41bd4ca2
   }
 
   return (
