{
  "name": "studio",
  "version": "0.0.9",
  "private": true,
  "scripts": {
    "dev": "next dev -p 8082",
    "build": "next build",
    "start": "next start",
    "test": "jest",
    "deploy:staging": "VERCEL_ORG_ID=team_E6KJ1W561hMTjon1QSwOh0WO VERCEL_PROJECT_ID=QmcmhbiAtCMFTAHCuGgQscNbke4TzgWULECctNcKmxWCoT vercel --prod -A .vercel/staging.json",
    "storybook": "start-storybook -p 6006",
    "build-storybook": "build-storybook",
    "prettier:check": "prettier --check .",
    "prettier:write": "prettier --write ."
  },
  "dependencies": {
    "@headlessui/react": "^1.4.1",
    "@monaco-editor/react": "^4.3.1",
    "@next/bundle-analyzer": "^12.0.4",
    "@radix-ui/react-portal": "^0.1.1",
    "@radix-ui/react-tooltip": "^0.1.6",
    "@scaleleap/pg-format": "^1.0.0",
    "@sentry/browser": "^6.15.0",
    "@sentry/nextjs": "^6.17.4",
    "@stripe/react-stripe-js": "^1.7.0",
    "@stripe/stripe-js": "^1.25.0",
    "@supabase/postgres-meta": "^0.26.1",
    "@supabase/react-data-grid": "^7.1.0-beta.7",
<<<<<<< HEAD
    "@supabase/shared-types": "^0.1.24",
    "@supabase/supabase-js": "^1.36.0-next.9",
    "@supabase/ui": "0.37.0-alpha.79",
=======
    "@supabase/shared-types": "^0.1.25",
    "@supabase/supabase-js": "^2.0.0-rc.2",
    "@supabase/ui": "0.37.0-alpha.80",
>>>>>>> 8102152f
    "ajv": "^8.6.3",
    "analytics-node": "^3.5.0",
    "awesome-debounce-promise": "^2.1.0",
    "clipboard": "^2.0.8",
    "configcat-js": "^5.6.0",
    "crypto-js": "^4.1.1",
    "dayjs": "^1.11.0",
    "file-saver": "^2.0.5",
    "generate-password": "^1.7.0",
    "immutability-helper": "^3.1.1",
    "json-logic-js": "^2.0.2",
    "lodash": "^4.17.21",
    "lottie-react": "^2.2.1",
    "markdown-table": "=2.0.0",
    "mobx": "^6.3.2",
    "mobx-react-lite": "^3.2.0",
    "next": "12.0.9",
    "next-compose-plugins": "^2.2.1",
    "openapi-types": "^9.1.0",
    "p-queue": "^6.6.2",
    "papaparse": "^5.3.1",
    "parse-numeric-range": "^1.3.0",
    "path-to-regexp": "^6.2.0",
    "prism-react-renderer": "^1.2.1",
    "react": "^17.0.2",
    "react-beautiful-dnd": "^13.1.0",
    "react-contexify": "^5.0.0",
    "react-csv": "^2.0.3",
    "react-datepicker": "^4.6.0",
    "react-dnd": "^14.0.3",
    "react-dnd-html5-backend": "^14.0.1",
    "react-dom": "^17.0.2",
    "react-grid-layout": "^1.3.0",
    "react-hot-toast": "^2.1.1",
    "react-inlinesvg": "^2.3.0",
    "react-markdown": "^8.0.3",
    "react-split": "^2.0.13",
    "react-tracked": "1.7.5",
    "react-virtualized-auto-sizer": "^1.0.6",
    "react-window": "^1.8.6",
    "react-window-infinite-loader": "^1.0.7",
    "recharts": "^2.1.6",
    "sass": "^1.43.4",
    "scheduler": "^0.20.2",
    "semver": "^6.3.0",
    "sqlstring": "^2.3.2",
    "swr": "^1.2.1",
    "uniforms-bootstrap4": "^3.6.2",
    "uniforms-bridge-json-schema": "^3.6.2",
    "uuid": "^8.3.2",
    "yup": "^0.32.11",
    "zxcvbn": "^4.4.2"
  },
  "devDependencies": {
    "@babel/core": "^7.17.5",
    "@storybook/addon-actions": "^6.4.19",
    "@storybook/addon-essentials": "^6.4.19",
    "@storybook/addon-interactions": "^6.4.19",
    "@storybook/addon-links": "^6.4.19",
    "@storybook/react": "^6.4.19",
    "@storybook/testing-library": "^0.0.9",
    "@tailwindcss/typography": "^0.5.2",
    "@testing-library/dom": "^8.11.1",
    "@testing-library/react": "^12.1.2",
    "@testing-library/user-event": "^13.5.0",
    "@types/crypto-js": "^4.0.2",
    "@types/file-saver": "^2.0.2",
    "@types/json-logic-js": "^1.2.1",
    "@types/lodash": "^4.14.172",
    "@types/markdown-table": "^3.0.0",
    "@types/papaparse": "^5.3.1",
    "@types/react": "17.0.11",
    "@types/react-beautiful-dnd": "^13.1.2",
    "@types/react-csv": "^1.1.2",
    "@types/react-datepicker": "^4.3.4",
    "@types/react-dom": "^17.0.11",
    "@types/react-grid-layout": "^1.3.0",
    "@types/react-virtualized-auto-sizer": "^1.0.1",
    "@types/react-window": "^1.8.5",
    "@types/react-window-infinite-loader": "^1.0.5",
    "@types/semver": "^7.3.9",
    "@types/sqlstring": "^2.3.0",
    "@types/uuid": "^8.3.4",
    "@types/zxcvbn": "^4.4.1",
    "autoprefixer": "^10.4.2",
    "babel-loader": "^8.2.3",
    "jest": "^27.4.0",
    "jest-canvas-mock": "^2.3.1",
    "postcss": "^8.4.6",
    "prettier": "^2.7.1",
    "storybook-dark-mode": "^1.0.4",
    "tailwindcss": "^3.0.22",
    "ts-jest": "^27.0.7",
    "typescript": "4.3.4"
  }
}<|MERGE_RESOLUTION|>--- conflicted
+++ resolved
@@ -26,15 +26,9 @@
     "@stripe/stripe-js": "^1.25.0",
     "@supabase/postgres-meta": "^0.26.1",
     "@supabase/react-data-grid": "^7.1.0-beta.7",
-<<<<<<< HEAD
-    "@supabase/shared-types": "^0.1.24",
-    "@supabase/supabase-js": "^1.36.0-next.9",
-    "@supabase/ui": "0.37.0-alpha.79",
-=======
     "@supabase/shared-types": "^0.1.25",
     "@supabase/supabase-js": "^2.0.0-rc.2",
     "@supabase/ui": "0.37.0-alpha.80",
->>>>>>> 8102152f
     "ajv": "^8.6.3",
     "analytics-node": "^3.5.0",
     "awesome-debounce-promise": "^2.1.0",
