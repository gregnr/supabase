--- conflicted
+++ resolved
@@ -5,11 +5,6 @@
       <link>https://supabase.com</link>
       <description>Latest news from Supabase</description>
       <language>en</language>
-<<<<<<< HEAD
-      <lastBuildDate>Mon, 03 Apr 2023 22:10:00 +0000</lastBuildDate>
-      <atom:link href="https://supabase.com/rss.xml" rel="self" type="application/rss+xml"/>
-      <item>
-=======
       <lastBuildDate>Mon, 03 Apr 2023 16:04:00 +0000</lastBuildDate>
       <atom:link href="https://supabase.com/rss.xml" rel="self" type="application/rss+xml"/>
       <item>
@@ -20,16 +15,11 @@
   <pubDate>Mon, 03 Apr 2023 16:04:00 +0000</pubDate>
 </item>
 <item>
->>>>>>> 552e9f10
   <guid>https://supabase.com/blog/infinite-scroll-with-nextjs-framer-motion</guid>
   <title>Infinite scroll with Next.js, Framer Motion, and Supabase</title>
   <link>https://supabase.com/blog/infinite-scroll-with-nextjs-framer-motion</link>
   <description>Lazy load and paginate data on scroll with Next.js and a sprinkle of Framer Motion magic ✨</description>
-<<<<<<< HEAD
-  <pubDate>Mon, 03 Apr 2023 22:10:00 +0000</pubDate>
-=======
   <pubDate>Mon, 03 Apr 2023 16:04:00 +0000</pubDate>
->>>>>>> 552e9f10
 </item>
 <item>
   <guid>https://supabase.com/blog/supaclub</guid>
