--- conflicted
+++ resolved
@@ -118,13 +118,8 @@
   const router = useRouter()
 
   return (
-<<<<<<< HEAD
-    <li>
+    <li className="mb-1.5">
       <Link href={props.url} passHref>
-=======
-    <li className="mb-1.5">
-      <Link href={`${props.url}`} passHref>
->>>>>>> 6697678b
         <a
           className={[
             'cursor-pointer transition text-sm',
@@ -185,14 +180,12 @@
               <div className="flex flex-col gap-2.5">
                 {x.items.map((subItem, subItemIndex) => {
                   return (
-                    <>
-                      <ContentAccordionLink
-                        key={subItem.name}
-                        subItem={subItem}
-                        subItemIndex={subItemIndex}
-                        parent={x}
-                      />
-                    </>
+                    <ContentAccordionLink
+                      key={subItem.name}
+                      subItem={subItem}
+                      subItemIndex={subItemIndex}
+                      parent={x}
+                    />
                   )
                 })}
               </div>
