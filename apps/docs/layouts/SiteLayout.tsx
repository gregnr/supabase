import { useTheme } from 'common/Providers'
import Image from 'next/image'
import Link from 'next/link'
import NavigationMenu from '~/components/Navigation/NavigationMenu/NavigationMenu'
import TopNavBarRef from '~/components/Navigation/NavigationMenu/TopNavBarRef'

import FooterHelpCallout from '~/components/FooterHelpCallout'

import { memo, useEffect } from 'react'
import Footer from '~/components/Navigation/Footer'
import { menuState, useMenuLevelId, useMenuMobileOpen } from '~/hooks/useMenuState'

const levelsData = {
  home: {
    icon: '/docs/img/icons/menu/home',
    name: 'Home',
  },
  gettingstarted: {
    icon: '/docs/img/icons/menu/getting-started',
    name: 'Getting Started',
  },
  database: {
    icon: '/docs/img/icons/menu/database',
    name: 'Database',
  },
  auth: {
    icon: '/docs/img/icons/menu/auth',
    name: 'Auth',
  },
  functions: {
    icon: '/docs/img/icons/menu/functions',
    name: 'Functions',
  },
  realtime: {
    icon: '/docs/img/icons/menu/realtime',
    name: 'Realtime',
  },
  storage: {
    icon: '/docs/img/icons/menu/storage',
    name: 'Storage',
  },
  platform: {
    icon: '/docs/img/icons/menu/platform',
    name: 'Platform',
  },
  resources: {
    icon: '/docs/img/icons/menu/resources',
    name: 'Resources',
  },
  self_hosting: {
    icon: '/docs/img/icons/menu/self-hosting',
    name: 'Self-Hosting',
  },
  integrations: {
    icon: '/docs/img/icons/menu/integrations',
    name: 'Integrations',
  },
  reference_javascript_v1: {
    icon: '/docs/img/icons/menu/reference-javascript',
    name: 'Javascript Reference v1.0',
  },
  reference_javascript_v2: {
    icon: '/docs/img/icons/menu/reference-javascript',
    name: 'Javascript Reference v2.0',
  },
  reference_dart_v0: {
    icon: '/docs/img/icons/menu/reference-dart',
    name: 'Dart Reference v0.0',
  },
  reference_dart_v1: {
    icon: '/docs/img/icons/menu/reference-dart',
    name: 'Dart Reference v0.0',
  },
  reference_cli: {
    icon: '/docs/img/icons/menu/reference-cli',
    name: 'CLI Reference',
  },
  reference_api: {
    icon: '/docs/img/icons/menu/reference-api',
    name: 'Management API Reference',
  },
  reference_self_hosting_auth: {
    icon: '/docs/img/icons/menu/reference-auth',
    name: 'Auth Server Reference',
  },
  reference_self_hosting_storage: {
    icon: '/docs/img/icons/menu/reference-storage',
    name: 'Storage Server Reference',
  },
  reference_self_hosting_realtime: {
    icon: '/docs/img/icons/menu/reference-realtime',
    name: 'Realtime Server Reference',
  },
}

const MobileHeader = memo(function MobileHeader() {
  const mobileMenuOpen = useMenuMobileOpen()
  const menuLevel = useMenuLevelId()

  return (
    <div
      className={[
        'transition-all ease-out z-10',
        'top-0',
        mobileMenuOpen && 'absolute',
        'flex items-center h-[40px]',
        mobileMenuOpen ? 'gap-0' : 'gap-3',
      ].join(' ')}
    >
      <button
        className={['mr-2', mobileMenuOpen && 'mt-0.5'].join(' ')}
        onClick={() => menuState.setMenuMobileOpen(!mobileMenuOpen)}
      >
        <div
          className={[
            'space-y-1 group cursor-pointer relative',
            mobileMenuOpen ? 'w-4 h-4' : 'w-4 h-[8px]',
          ].join(' ')}
        >
          <span
            className={[
              'transition-all ease-out block w-4 h-px bg-scale-900 group-hover:bg-scale-1200',
              !mobileMenuOpen ? 'w-4' : 'absolute rotate-45 top-[6px]',
            ].join(' ')}
          ></span>
          <span
            className={[
              'transition-all ease-out block h-px bg-scale-900 group-hover:bg-scale-1200',
              !mobileMenuOpen ? 'w-3 group-hover:w-4' : 'absolute w-4 -rotate-45 top-[2px]',
            ].join(' ')}
          ></span>
        </div>
      </button>
      <div className={[].join(' ')}>
        <img
          src={menuLevel ? levelsData[menuLevel].icon + '.svg' : levelsData['home'].icon + '.svg'}
          className={[
            'transition-all duration-200',
            mobileMenuOpen ? 'invisible w-0 h-0' : 'w-4 h-4',
          ].join(' ')}
        />
      </div>
      <span
        className={[
          'transition-all duration-200',
          'text-scale-1200',
          mobileMenuOpen ? 'text-xs' : 'text-sm',
        ].join(' ')}
      >
        {mobileMenuOpen
          ? 'Close'
          : menuLevel
          ? levelsData[menuLevel].name
          : levelsData['home'].name}
      </span>
    </div>
  )
})

const MobileMenuBackdrop = memo(function MobileMenuBackdrop() {
  const mobileMenuOpen = useMenuMobileOpen()
  return (
    <div
      className={[
        'h-full',
        'left-0',
        'right-0',
        'z-10',
        'backdrop-blur-sm backdrop-filter bg-white-1200 dark:bg-blackA-600',
        mobileMenuOpen ? 'absolute h-full w-full top-0 left-0' : 'hidden h-0',
        // always hide on desktop
        'lg:hidden',
      ].join(' ')}
      onClick={() => menuState.setMenuMobileOpen(!mobileMenuOpen)}
    ></div>
  )
})

const SideMenu = memo(function SideMenu() {
  return (
    <div
      className={[
        'transition-all ease-out duration-200',
        'absolute left-0 right-0 h-screen',
        'px-5 pl-5 py-16',
        'top-[0px]',
        'bg-scale-200',
        // desktop styles
        'lg:relative lg:top-0 lg:left-0 lg:pb-10 lg:px-10 lg:pt-0 lg:flex',
        'lg:opacity-100 lg:visible',
      ].join(' ')}
    >
      <NavigationMenu />
    </div>
  )
})

const HeaderLogo = memo(function HeaderLogo() {
  const { isDarkMode } = useTheme()
  return (
    <Link href="/">
      <a className="px-10 flex items-center gap-2">
        <Image
          className="cursor-pointer"
          src={isDarkMode ? '/docs/supabase-dark.svg' : '/docs/supabase-light.svg'}
          width={96}
          height={24}
          alt="Supabase Logo"
        />
        <span className="font-mono text-sm font-medium text-brand-900">DOCS</span>
      </a>
    </Link>
  )
})

const Container = memo(function Container(props) {
  const mobileMenuOpen = useMenuMobileOpen()

  return (
    <div
      // #docs-content-container is used by layout to scroll to top
      id="docs-content-container"
      className={[
        // 'overflow-x-auto',
        'w-full h-screen transition-all ease-out',
        'absolute lg:relative',
        mobileMenuOpen
          ? '!w-auto ml-[75%] sm:ml-[50%] md:ml-[33%] overflow-hidden'
          : 'overflow-auto',
        // desktop override any margin styles
        'lg:ml-0',
      ].join(' ')}
    >
      <div className="flex flex-col relative">{props.children}</div>
    </div>
  )
})

const NavContainer = memo(function NavContainer() {
  const mobileMenuOpen = useMenuMobileOpen()

  return (
    <div
      className={[
        // 'hidden',
        'absolute lg:relative',
        mobileMenuOpen ? 'w-[75%] sm:w-[50%] md:w-[33%] left-0' : 'w-0 -left-[280px]',
        'lg:w-[420px] !lg:left-0',
        // desktop override any left styles
        'lg:left-0',
        'transition-all',
        'top-0',
        'h-screen',
        'flex flex-col ml-0',
      ].join(' ')}
    >
      <div
        className={[
          'top-0',
          'relative',
          'w-auto',
          'border-r overflow-auto h-screen',
          'backdrop-blur backdrop-filter bg-white-1200 dark:bg-blackA-300',
          'flex flex-col',
        ].join(' ')}
      >
        <div className="top-0 sticky z-10">
          <div>
            <div>
              <div
                className={[
                  'hidden lg:flex lg:height-auto',
                  'pt-8 bg-scale-200 flex-col gap-8',
                ].join(' ')}
              >
                <HeaderLogo />
              </div>
              <div className="h-4 bg-scale-200 w-full"></div>
              <div className="bg-gradient-to-b from-scale-200 to-transparent h-4 w-full"></div>
            </div>
          </div>
        </div>
        <SideMenu />
      </div>
    </div>
  )
})

const SiteLayout = ({ children }) => {
  // const mobileMenuOpen = useMenuMobileOpen()

  useEffect(() => {
    const key = localStorage.getItem('supabaseDarkMode')
    if (!key) {
      // Default to dark mode if no preference config
      document.documentElement.className = 'dark'
    } else {
      document.documentElement.className = key === 'true' ? 'dark' : ''
    }
  }, [])

  return (
    <main>
      <div className="flex flex-row h-screen">
        <NavContainer />
        <Container>
          <div className={['lg:sticky top-0 z-10 overflow-hidden'].join(' ')}>
            <TopNavBarRef />
          </div>
          <div
            className={[
              'sticky transition-all top-0',
              'z-10',
              'backdrop-blur backdrop-filter bg-white-1200 dark:bg-blackA-300',
            ].join(' ')}
          >
<<<<<<< HEAD
            <div className="top-0 sticky z-10">
              <div>
                <div>
                  <div
                    className={[
                      'hidden md:flex md:height-auto',
                      'pt-8 bg-scale-200 flex-col gap-8',
                    ].join(' ')}
                  >
                    <Link href="/">
                      <a className="px-10 flex items-center gap-2">
                        <Image
                          className="cursor-pointer"
                          src={isDarkMode ? '/docs/supabase-dark.svg' : '/docs/supabase-light.svg'}
                          width={96}
                          height={24}
                          alt="Supabase Logo"
                        />
                        <span className="font-mono text-sm font-medium text-brand-900">DOCS</span>
                      </a>
                    </Link>
                    {/* {router.asPath.includes('/reference/') && <RefSwitcher />} */}
                  </div>
                  <div className="h-4 bg-scale-200 w-full"></div>
                  <div className="bg-gradient-to-b from-scale-200 to-transparent h-4 w-full"></div>
                </div>
              </div>
            </div>
            <div className={['pb-10 px-5 md:px-10 md:flex'].join(' ')}>
              <NavigationMenu context="side" />
            </div>
          </div>
        </div>
        <div
          // #docs-content-container is used by layout to scroll to top
          id="docs-content-container"
          className={[
            'w-full h-screen transition-all ease-out',
            mobileMenuOpen ? 'overflow-hidden' : 'overflow-auto',
          ].join(' ')}
        >
          <div className="flex flex-col relative">
            <div className={['lg:sticky top-0 z-10 overflow-hidden'].join(' ')}>
              <TopNavBarRef />
            </div>
            <div
              className={[
                'sticky transition-all top-0',
                'z-10',
                'backdrop-blur backdrop-filter bg-white-1200 dark:bg-blackA-300',
              ].join(' ')}
            >
              <div className={['lg:hidden', 'px-5 ', 'border-b z-10'].join(' ')}>
                <div
                  className={[
                    'transition-all ease-out z-10',
                    'top-0',
                    mobileMenuOpen && 'absolute',
                    'flex items-center h-[40px]',
                    mobileMenuOpen ? 'gap-0' : 'gap-3',
                  ].join(' ')}
                >
                  <button
                    className={['mr-2', mobileMenuOpen && 'mt-0.5'].join(' ')}
                    onClick={() => menuState.setMenuMobileOpen(!mobileMenuOpen)}
                  >
                    <div
                      className={[
                        'space-y-1 group cursor-pointer relative',
                        mobileMenuOpen ? 'w-4 h-4' : 'w-4 h-[8px]',
                      ].join(' ')}
                    >
                      <span
                        className={[
                          'transition-all ease-out block w-4 h-px bg-scale-900 group-hover:bg-scale-1200',
                          !mobileMenuOpen ? 'w-4' : 'absolute rotate-45 top-[6px]',
                        ].join(' ')}
                      ></span>
                      <span
                        className={[
                          'transition-all ease-out block h-px bg-scale-900 group-hover:bg-scale-1200',
                          !mobileMenuOpen
                            ? 'w-3 group-hover:w-4'
                            : 'absolute w-4 -rotate-45 top-[2px]',
                        ].join(' ')}
                      ></span>
                    </div>
                  </button>
                  <div className={[].join(' ')}>
                    <img
                      src={
                        menuLevel
                          ? levelsData[menuLevel].icon + '.svg'
                          : levelsData['home'].icon + '.svg'
                      }
                      className={[
                        'transition-all duration-200',
                        mobileMenuOpen ? 'invisible w-0 h-0' : 'w-4 h-4',
                      ].join(' ')}
                    />
                  </div>
                  <span
                    className={[
                      'transition-all duration-200',
                      'text-scale-1200',
                      mobileMenuOpen ? 'text-xs' : 'text-sm',
                    ].join(' ')}
                  >
                    {mobileMenuOpen
                      ? 'Close'
                      : menuLevel
                      ? levelsData[menuLevel].name
                      : levelsData['home'].name}
                  </span>
                </div>
                <div
                  className={[
                    'transition-all ease-out duration-200',
                    'absolute left-0 right-0 h-screen',
                    'px-5 pl-5 py-16',
                    'top-[0px]',
                    'bg-scale-200',
                    mobileMenuOpen
                      ? 'overflow-y-auto opacity-100 left-[0px] visible'
                      : 'left-[-40px] h-0 opacity-0 invisible',
                  ].join(' ')}
                >
                  <NavigationMenu context="mobile" />
                </div>
              </div>
            </div>
            <div className="grow px-5 max-w-7xl mx-auto py-16">
              {children}
              <FooterHelpCallout />
              <Footer />
            </div>

            <div
              className={[
                // 'top-0 left-0',
                'hidden', // experiment hidden
                'h-full',
                'left-0',
                'right-0',
                'z-10',
                'backdrop-blur-sm backdrop-filter bg-white-1200 dark:bg-blackA-600',
                mobileMenuOpen ? 'absolute MOBILE-MENU-OPEN' : 'hidden h-0 MOBILE-MENU-CLOSED',
              ].join(' ')}
              onClick={() => menuState.setMenuMobileOpen(!mobileMenuOpen)}
            ></div>
=======
            <div className={['lg:hidden', 'px-5 ', 'border-b z-10'].join(' ')}>
              <MobileHeader />
            </div>
          </div>
          <div className="grow px-5 max-w-7xl mx-auto py-16">
            {children}
            <FooterHelpCallout />
            <Footer />
>>>>>>> 94e97a45
          </div>
          <MobileMenuBackdrop />
        </Container>
      </div>
    </main>
  )
}

export default SiteLayout<|MERGE_RESOLUTION|>--- conflicted
+++ resolved
@@ -314,158 +314,6 @@
               'backdrop-blur backdrop-filter bg-white-1200 dark:bg-blackA-300',
             ].join(' ')}
           >
-<<<<<<< HEAD
-            <div className="top-0 sticky z-10">
-              <div>
-                <div>
-                  <div
-                    className={[
-                      'hidden md:flex md:height-auto',
-                      'pt-8 bg-scale-200 flex-col gap-8',
-                    ].join(' ')}
-                  >
-                    <Link href="/">
-                      <a className="px-10 flex items-center gap-2">
-                        <Image
-                          className="cursor-pointer"
-                          src={isDarkMode ? '/docs/supabase-dark.svg' : '/docs/supabase-light.svg'}
-                          width={96}
-                          height={24}
-                          alt="Supabase Logo"
-                        />
-                        <span className="font-mono text-sm font-medium text-brand-900">DOCS</span>
-                      </a>
-                    </Link>
-                    {/* {router.asPath.includes('/reference/') && <RefSwitcher />} */}
-                  </div>
-                  <div className="h-4 bg-scale-200 w-full"></div>
-                  <div className="bg-gradient-to-b from-scale-200 to-transparent h-4 w-full"></div>
-                </div>
-              </div>
-            </div>
-            <div className={['pb-10 px-5 md:px-10 md:flex'].join(' ')}>
-              <NavigationMenu context="side" />
-            </div>
-          </div>
-        </div>
-        <div
-          // #docs-content-container is used by layout to scroll to top
-          id="docs-content-container"
-          className={[
-            'w-full h-screen transition-all ease-out',
-            mobileMenuOpen ? 'overflow-hidden' : 'overflow-auto',
-          ].join(' ')}
-        >
-          <div className="flex flex-col relative">
-            <div className={['lg:sticky top-0 z-10 overflow-hidden'].join(' ')}>
-              <TopNavBarRef />
-            </div>
-            <div
-              className={[
-                'sticky transition-all top-0',
-                'z-10',
-                'backdrop-blur backdrop-filter bg-white-1200 dark:bg-blackA-300',
-              ].join(' ')}
-            >
-              <div className={['lg:hidden', 'px-5 ', 'border-b z-10'].join(' ')}>
-                <div
-                  className={[
-                    'transition-all ease-out z-10',
-                    'top-0',
-                    mobileMenuOpen && 'absolute',
-                    'flex items-center h-[40px]',
-                    mobileMenuOpen ? 'gap-0' : 'gap-3',
-                  ].join(' ')}
-                >
-                  <button
-                    className={['mr-2', mobileMenuOpen && 'mt-0.5'].join(' ')}
-                    onClick={() => menuState.setMenuMobileOpen(!mobileMenuOpen)}
-                  >
-                    <div
-                      className={[
-                        'space-y-1 group cursor-pointer relative',
-                        mobileMenuOpen ? 'w-4 h-4' : 'w-4 h-[8px]',
-                      ].join(' ')}
-                    >
-                      <span
-                        className={[
-                          'transition-all ease-out block w-4 h-px bg-scale-900 group-hover:bg-scale-1200',
-                          !mobileMenuOpen ? 'w-4' : 'absolute rotate-45 top-[6px]',
-                        ].join(' ')}
-                      ></span>
-                      <span
-                        className={[
-                          'transition-all ease-out block h-px bg-scale-900 group-hover:bg-scale-1200',
-                          !mobileMenuOpen
-                            ? 'w-3 group-hover:w-4'
-                            : 'absolute w-4 -rotate-45 top-[2px]',
-                        ].join(' ')}
-                      ></span>
-                    </div>
-                  </button>
-                  <div className={[].join(' ')}>
-                    <img
-                      src={
-                        menuLevel
-                          ? levelsData[menuLevel].icon + '.svg'
-                          : levelsData['home'].icon + '.svg'
-                      }
-                      className={[
-                        'transition-all duration-200',
-                        mobileMenuOpen ? 'invisible w-0 h-0' : 'w-4 h-4',
-                      ].join(' ')}
-                    />
-                  </div>
-                  <span
-                    className={[
-                      'transition-all duration-200',
-                      'text-scale-1200',
-                      mobileMenuOpen ? 'text-xs' : 'text-sm',
-                    ].join(' ')}
-                  >
-                    {mobileMenuOpen
-                      ? 'Close'
-                      : menuLevel
-                      ? levelsData[menuLevel].name
-                      : levelsData['home'].name}
-                  </span>
-                </div>
-                <div
-                  className={[
-                    'transition-all ease-out duration-200',
-                    'absolute left-0 right-0 h-screen',
-                    'px-5 pl-5 py-16',
-                    'top-[0px]',
-                    'bg-scale-200',
-                    mobileMenuOpen
-                      ? 'overflow-y-auto opacity-100 left-[0px] visible'
-                      : 'left-[-40px] h-0 opacity-0 invisible',
-                  ].join(' ')}
-                >
-                  <NavigationMenu context="mobile" />
-                </div>
-              </div>
-            </div>
-            <div className="grow px-5 max-w-7xl mx-auto py-16">
-              {children}
-              <FooterHelpCallout />
-              <Footer />
-            </div>
-
-            <div
-              className={[
-                // 'top-0 left-0',
-                'hidden', // experiment hidden
-                'h-full',
-                'left-0',
-                'right-0',
-                'z-10',
-                'backdrop-blur-sm backdrop-filter bg-white-1200 dark:bg-blackA-600',
-                mobileMenuOpen ? 'absolute MOBILE-MENU-OPEN' : 'hidden h-0 MOBILE-MENU-CLOSED',
-              ].join(' ')}
-              onClick={() => menuState.setMenuMobileOpen(!mobileMenuOpen)}
-            ></div>
-=======
             <div className={['lg:hidden', 'px-5 ', 'border-b z-10'].join(' ')}>
               <MobileHeader />
             </div>
@@ -474,7 +322,6 @@
             {children}
             <FooterHelpCallout />
             <Footer />
->>>>>>> 94e97a45
           </div>
           <MobileMenuBackdrop />
         </Container>
