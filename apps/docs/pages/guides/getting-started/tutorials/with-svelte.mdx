import Layout from '~/layouts/DefaultGuideLayout'

export const meta = {
  title: 'Build a User Management App with Svelte',
  description: 'Learn how to use Supabase in your Svelte App.',
}

<QuickstartIntro />

![Supabase User Management example](/docs/img/user-management-demo.png)

<Admonition type="note">
  If you get stuck while working through this guide, refer to the [full example on
  GitHub](https://github.com/supabase/supabase/tree/master/examples/user-management/svelte-user-management).
</Admonition>

<ProjectSetup />

## Building the App

Let's start building the Svelte app from scratch.

### Initialize a Svelte app

We can use the Vite Svelte TypeScript Template to initialize an app called `supabase-svelte`:

```bash
npm create vite@latest supabase-svelte -- --template svelte-ts
cd supabase-svelte
npm install
```

Then let's install the only additional dependency: [supabase-js](https://github.com/supabase/supabase-js)

```bash
npm install @supabase/supabase-js
```

And finally we want to save the environment variables in a `.env`.
All we need are the API URL and the `anon` key that you copied [earlier](#get-the-api-keys).

```bash title=.env
VITE_SUPABASE_URL=YOUR_SUPABASE_URL
VITE_SUPABASE_ANON_KEY=YOUR_SUPABASE_ANON_KEY
```

Now that we have the API credentials in place, let's create a helper file to initialize the Supabase client. These variables will be exposed
on the browser, and that's completely fine since we have [Row Level Security](/docs/guides/auth#row-level-security) enabled on our Database.

```js title=src/supabaseClient.ts
import { createClient } from '@supabase/supabase-js'

const supabaseUrl = import.meta.env.VITE_SUPABASE_URL
const supabaseAnonKey = import.meta.env.VITE_SUPABASE_ANON_KEY

export const supabase = createClient(supabaseUrl, supabaseAnonKey)
```

And one optional step is to update the CSS file `src/app.css` to make the app look nice.
You can find the full contents of this file [here](https://raw.githubusercontent.com/supabase/supabase/master/examples/user-management/svelte-user-management/src/app.css).

### Set up a Login component

Let's set up a Svelte component to manage logins and sign ups. We'll use Magic Links, so users can sign in with their email without using passwords.

```html title=src/lib/Auth.svelte
<script lang="ts">
  import { supabase } from 'src/supabaseClient'

  let loading = false
  let email = ''

  const handleLogin = async () => {
    try {
      loading = true
      const { error } = await supabase.auth.signInWithOtp({ email })
      if (error) throw error
      alert('Check your email for login link!')
    } catch (error) {
      if (error instanceof Error) {
        alert(error.message)
      }
    } finally {
      loading = false
    }
  }
</script>

<div class="row flex-center flex">
  <div class="col-6 form-widget" aria-live="polite">
    <h1 class="header">Supabase + Svelte</h1>
    <p class="description">Sign in via magic link with your email below</p>
    <form class="form-widget" on:submit|preventDefault="{handleLogin}">
      <div>
        <label for="email">Email</label>
        <input
          id="email"
          class="inputField"
          type="email"
          placeholder="Your email"
          bind:value="{email}"
        />
      </div>
      <div>
        <button type="submit" class="button block" aria-live="polite" disabled="{loading}">
          <span>{loading ? 'Loading' : 'Send magic link'}</span>
        </button>
      </div>
    </form>
  </div>
</div>
```

### Account page

After a user is signed in we can allow them to edit their profile details and manage their account.
Let's create a new component for that called `Account.svelte`.

```html title=src/lib/Account.svelte
<script lang="ts">
  import { onMount } from "svelte";
  import type { AuthSession } from "@supabase/supabase-js";
  import { supabase } from "../supabaseClient";

  export let session: AuthSession;

  let loading = false
  let username: string | null = null
  let website: string | null = null
  let avatarUrl: string | null = null

  onMount(() => {
    getProfile()
  })

  const getProfile = async () => {
    try {
      loading = true
      const { user } = session

      const { data, error, status } = await supabase
        .from('profiles')
        .select('username, website, avatar_url')
        .eq('id', user.id)
        .single()

      if (error && status !== 406) throw error

      if (data) {
        username = data.username
        website = data.website
        avatarUrl = data.avatar_url
      }
    } catch (error) {
      if (error instanceof Error) {
        alert(error.message)
      }
    } finally {
      loading = false
    }
  }

  const updateProfile = async () => {
    try {
      loading = true
      const { user } = session

      const updates = {
        id: user.id,
        username,
        website,
        avatar_url: avatarUrl,
        updated_at: new Date().toISOString(),
      }

      let { error } = await supabase.from('profiles').upsert(updates)

      if (error) {
        throw error
      }
    } catch (error) {
      if (error instanceof Error) {
        alert(error.message)
      }
    } finally {
      loading = false
    }
  }
</script>

<form on:submit|preventDefault={updateProfile} class="form-widget">
  <div>Email: {session.user.email}</div>
  <div>
    <label for="username">Name</label>
    <input id="username" type="text" bind:value={username} />
  </div>
  <div>
    <label for="website">Website</label>
    <input id="website" type="text" bind:value={website} />
  </div>
  <div>
    <button type="submit" class="button primary block" disabled={loading}>
      {loading ? 'Saving ...' : 'Update profile'}
    </button>
  </div>
  <button type="button" class="button block" on:click={() => supabase.auth.signOut()}>
    Sign Out
  </button>
</form>
```

### Launch!

Now that we have all the components in place, let's update `App.svelte`:

```html title=src/App.svelte
<script lang="ts">
  import { onMount } from 'svelte'
  import { supabase } from './supabaseClient'
  import type { AuthSession } from '@supabase/supabase-js'
  import Account from './lib/Account.svelte'
  import Auth from './lib/Auth.svelte'

  let session: AuthSession

  onMount(() => {
    supabase.auth.getSession().then(({ data }) => {
      session = data.session
    })

    supabase.auth.onAuthStateChange((_event, _session) => {
      session = _session
    })
  })
</script>

<div class="container" style="padding: 50px 0 100px 0">
  {#if !session}
  <Auth />
  {:else}
  <Account {session} />
  {/if}
</div>
```

Once that's done, run this in a terminal window:

```bash
npm run dev
```

And then open the browser to [localhost:5173](http://localhost:5173) and you should see the completed app.

> ⚠️ WARNING: Svelte uses Vite and the default port is `5173`, Supabase uses `port 3000`. To change the redirection port for supabase go to: `Authentication > Settings` and change the `Site Url` to `localhost:5173`

![Supabase Svelte](/docs/img/supabase-svelte-demo.png)

## Bonus: Profile photos

Every Supabase project is configured with [Storage](/docs/guides/storage) for managing large files like photos and videos.

### Create an upload widget

Let's create an avatar for the user so that they can upload a profile photo. We can start by creating a new component:

```html title=src/lib/Avatar.svelte
<script lang="ts">
  import { createEventDispatcher } from 'svelte'
  import { supabase } from '../supabaseClient'

  export let size: number
  export let url: string

  let avatarUrl: string = null
  let uploading = false
  let files: FileList

  const dispatch = createEventDispatcher()

  const downloadImage = async (path: string) => {
    try {
      const { data, error } = await supabase.storage.from('avatars').download(path)

      if (error) {
        throw error
      }

      const url = URL.createObjectURL(data)
      avatarUrl = url
    } catch (error) {
      if (error instanceof Error) {
        console.log('Error downloading image: ', error.message)
      }
    }
  }

  const uploadAvatar = async () => {
    try {
      uploading = true

      if (!files || files.length === 0) {
        throw new Error('You must select an image to upload.')
      }

      const file = files[0]
      const fileExt = file.name.split('.').pop()
      const filePath = `${Math.random()}.${fileExt}`

      let { error } = await supabase.storage.from('avatars').upload(filePath, file)

      if (error) {
        throw error
      }

      url = filePath
      dispatch('upload')
    } catch (error) {
      if (error instanceof Error) {
        alert(error.message)
      }
    } finally {
      uploading = false
    }
  }

  $: if (url) downloadImage(url)
</script>

<div style="width: {size}px" aria-live="polite">
  {#if avatarUrl} <img src={avatarUrl} alt={avatarUrl ? 'Avatar' : 'No image'} class="avatar image"
  style="height: {size}px, width: {size}px" /> {:else}
  <div class="avatar no-image" style="height: {size}px, width: {size}px" />
  {/if}
  <div style="width: {size}px">
    <label class="button primary block" for="single">
      {uploading ? 'Uploading ...' : 'Upload avatar'}
    </label>
    <span style="display:none">
      <input
        type="file"
        id="single"
        accept="image/*"
        bind:files
        on:change="{uploadAvatar}"
        disabled="{uploading}"
      />
    </span>
  </div>
</div>
```

### Add the new widget

And then we can add the widget to the Account page:

```html title=src/lib/Account.svelte
<script lang="ts">
  // Import the new component
  import Avatar from './Avatar.svelte'
</script>

<form on:submit|preventDefault="{updateProfile}" class="form-widget">
  <!-- Add to body -->
  <Avatar bind:url="{avatarUrl}" size="{150}" on:upload="{updateProfile}" />

  <!-- Other form elements -->
</form>
```

<<<<<<< HEAD
=======
### Storage management

<StorageManagement />

## Next steps

>>>>>>> 77e9a688
At this stage you have a fully functional application!

export const Page = ({ children }) => <Layout meta={meta} children={children} />

export default Page<|MERGE_RESOLUTION|>--- conflicted
+++ resolved
@@ -367,15 +367,10 @@
 </form>
 ```
 
-<<<<<<< HEAD
-=======
 ### Storage management
 
 <StorageManagement />
 
-## Next steps
-
->>>>>>> 77e9a688
 At this stage you have a fully functional application!
 
 export const Page = ({ children }) => <Layout meta={meta} children={children} />
