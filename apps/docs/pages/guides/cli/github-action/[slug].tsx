--- conflicted
+++ resolved
@@ -33,7 +33,6 @@
     remoteFile: 'generating-types.md',
   },
   {
-<<<<<<< HEAD
     slug: 'testing',
     meta: {
       title: 'Automated testing using GitHub Actions',
@@ -50,13 +49,6 @@
       subtitle: 'Backup your database on a regular basis.',
     },
     remoteFile: 'backups.md',
-=======
-    slug: 'api',
-    meta: {
-      title: 'GraphQL API',
-    },
-    remoteFile: 'api.md',
->>>>>>> e932b335
   },
 ]
 
