import Layout from '~/layouts/DefaultGuideLayout'

export const meta = {
  title: 'Email Templates',
  description: 'Learn how to configure the email templates on Supabase.',
}

You can customize the email messages used for the authentication flows. You can edit the following email templates:

- Confirm signup
- Invite user
- Magic Link
- Change Email Address
- Reset Password

## Terminology

The templating system provides the following variables for use:

| Name                     | Description                                                                                                                                                                                                       |
| ------------------------ | ----------------------------------------------------------------------------------------------------------------------------------------------------------------------------------------------------------------- |
| `{{ .ConfirmationURL }}` | Contains the confirmation URL. For example, a signup confirmation URL would look like: `https://project-ref.supabase.co/auth/v1/verify?token={{ .TokenHash }}&type=signup&redirect_to=https://example.com/path` . |
| `{{ .Token }}`           | Contains a 6-digit One-Time-Password (OTP) that can be used instead of the `{{. ConfirmationURL }}` .                                                                                                             |
| `{{ .TokenHash }}`       | Contains a hashed version of the `{{ .Token }}`. This is useful for constructing your own email link in the email template.                                                                                       |
| `{{ .SiteURL }}`         | Contains your application's Site URL. This can be configured in your project's [authentication settings](https://supabase.com/dashboard/project/_/auth/url-configuration).                                                                                                           |

## Limitations

### Email Prefetching

Certain email providers may have spam detection or other security features that prefetch URL links from incoming emails.
In this scenario, the `{{ .ConfirmationURL }}` sent will be consumed instantly which leads to a "Token has expired or is invalid" error.
To guard against this:

- Use an email OTP instead by including `{{ .Token }}` in the email template.
- Create your own custom email link to redirect the user to a page where they can click on a button to confirm the action.
  For example, you can include the following in your email template:

  ```html
  <a href="{{ .SiteURL }}/confirm-signup?confirmation_url={{ .ConfirmationURL }}"
    >Confirm your signup
  </a>
  ```

  The user should be brought to a page on your site where they can confirm the action by clicking a button.
  The button should contain the actual confirmation link which can be obtained from parsing the `confirmation_url={{ .ConfirmationURL }}` query parameter in the URL.

<<<<<<< HEAD
### Email Tracking

Certain email providers may have email tracking, which results in emails sent by GoTrue being overwritten. We recommend disabling email tracking to ensure email links are not overwritten and work as expected.
=======
### Redirecting the user to a server-side endpoint

If you intend to use [Server-side rendering](/docs/guides/auth/server-side-rendering), you might want the email link to redirect the user to a server-side endpoint to check if they are authenticated before returning the page. However, the default email link will redirect the user after verification to the redirect URL with the session in the query fragments. Since the session is returned in the query fragments by default, you won't be able to access it on the server-side.

You can customize the email link in the email template to redirect the user to a server-side endpoint successfully. For example:

```html
<a href="https://api.example.com/v1/authenticate?token_hash={{ .TokenHash }}&type=invite"
    >Accept the invite
  </a>
```
When the user clicks on the link, the request will hit `https://api.example.com/v1/authenticate` and you can grab the `token_hash` and `type` query parameters from the URL. Then, you can call the [`verifyOtp`](/docs/reference/javascript/auth-verifyotp) method to get back an authenticated session before redirecting the user back to the client. Since the `verifyOtp` method makes a `POST` request to Supabase Auth to verify the user, the session will be returned in the response body, which can be read by the server. For example:

```js
const { token_hash, type } = Object.fromEntries(new URLSearchParams(window.location.search))
const { data: { session }, error } = supabase.auth.verifyOtp({ token_hash, type })

// subsequently redirect the user back to the client
// ...

```
>>>>>>> 21e48247

export const Page = ({ children }) => <Layout meta={meta} children={children} />

export default Page<|MERGE_RESOLUTION|>--- conflicted
+++ resolved
@@ -45,11 +45,10 @@
   The user should be brought to a page on your site where they can confirm the action by clicking a button.
   The button should contain the actual confirmation link which can be obtained from parsing the `confirmation_url={{ .ConfirmationURL }}` query parameter in the URL.
 
-<<<<<<< HEAD
 ### Email Tracking
 
 Certain email providers may have email tracking, which results in emails sent by GoTrue being overwritten. We recommend disabling email tracking to ensure email links are not overwritten and work as expected.
-=======
+
 ### Redirecting the user to a server-side endpoint
 
 If you intend to use [Server-side rendering](/docs/guides/auth/server-side-rendering), you might want the email link to redirect the user to a server-side endpoint to check if they are authenticated before returning the page. However, the default email link will redirect the user after verification to the redirect URL with the session in the query fragments. Since the session is returned in the query fragments by default, you won't be able to access it on the server-side.
@@ -71,7 +70,6 @@
 // ...
 
 ```
->>>>>>> 21e48247
 
 export const Page = ({ children }) => <Layout meta={meta} children={children} />
 
